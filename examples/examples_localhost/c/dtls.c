--- conflicted
+++ resolved
@@ -281,18 +281,10 @@
         rc->h.notifications.on_receive = onReceive;
         rc->h.notifications.on_handshake_complete = onHandshakeCompleted;
         rc->h.notifications.on_heartbeat_timeout = onTimeout;
-<<<<<<< HEAD
         enable_timed_event(&termination_event);
         disable_timed_event(&connect_on_timeout_event);
         add_timed_event(&rc->rasta_lib_event_system, &termination_event);
-        rasta_lib_start(rc, true);
-=======
-        enable_fd_event(&termination_event);
-        disable_fd_event(&connect_on_stdin_event);
-        add_fd_event(&rc->rasta_lib_event_system, &termination_event, EV_READABLE);
-        add_fd_event(&rc->rasta_lib_event_system, &connect_on_stdin_event, EV_READABLE);
         rasta_lib_start(rc, 0);
->>>>>>> 7ce6b39a
 
         fifo_destroy(server_fifo);
     }
@@ -307,20 +299,11 @@
         rc->h.notifications.on_receive = onReceive;
         rc->h.notifications.on_handshake_complete = onHandshakeCompleted;
 
-<<<<<<< HEAD
         enable_timed_event(&termination_event);
         enable_timed_event(&connect_on_timeout_event);
         add_timed_event(&rc->rasta_lib_event_system, &termination_event);
         add_timed_event(&rc->rasta_lib_event_system, &connect_on_timeout_event);
-        rasta_lib_start(rc, false);
-=======
-        printf("->   Press Enter to connect\n");
-        disable_fd_event(&termination_event);
-        enable_fd_event(&connect_on_stdin_event);
-        add_fd_event(&rc->rasta_lib_event_system, &termination_event, EV_READABLE);
-        add_fd_event(&rc->rasta_lib_event_system, &connect_on_stdin_event, EV_READABLE);
         rasta_lib_start(rc, 2000);
->>>>>>> 7ce6b39a
     }
     else if (strcmp(argv[1], "s2") == 0) {
         printf("->   S2 (ID = 0x%lX)\n", (unsigned long)ID_S2);
@@ -333,20 +316,11 @@
         rc->h.notifications.on_receive = onReceive;
         rc->h.notifications.on_handshake_complete = onHandshakeCompleted;
 
-<<<<<<< HEAD
         enable_timed_event(&termination_event);
         enable_timed_event(&connect_on_timeout_event);
         add_timed_event(&rc->rasta_lib_event_system, &termination_event);
         add_timed_event(&rc->rasta_lib_event_system, &connect_on_timeout_event);
-        rasta_lib_start(rc, false);
-=======
-        printf("->   Press Enter to connect\n");
-        disable_fd_event(&termination_event);
-        enable_fd_event(&connect_on_stdin_event);
-        add_fd_event(&rc->rasta_lib_event_system, &termination_event, EV_READABLE);
-        add_fd_event(&rc->rasta_lib_event_system, &connect_on_stdin_event, EV_READABLE);
         rasta_lib_start(rc, 2000);
->>>>>>> 7ce6b39a
     }
     return test_success != true;
 }
