--- conflicted
+++ resolved
@@ -1,46 +1,5 @@
-<<<<<<< HEAD
-FROM alpine:3.12
-RUN apk update && apk add --no-cache cmake gcc make musl-dev linux-headers
-
-# copy source and build files to container
-COPY src/rasta /opt/rasta-c/src/rasta
-COPY src/sci /opt/rasta-c/src/sci
-COPY src/rasta_example_new /opt/rasta-c/src/rasta_example_new
-COPY src/scils_example /opt/rasta-c/src/scils_example
-COPY src/scip_example /opt/rasta-c/src/scip_example
-COPY src/examples_localhost /opt/rasta-c/src/examples_localhost
-COPY ./CMakeLists.txt /opt/rasta-c
-
-# copy config files
-COPY config /opt/rasta-c/config
-
-# set build args as env variables during image build process
-ARG SERVER_CH1
-ARG SERVER_CH2
-ARG CLIENT1_CH1
-ARG CLIENT1_CH2
-ARG CLIENT2_CH1
-ARG CLIENT2_CH2
-
-# replace IPs in remote example config files
-RUN sed -i -e "s/10.0.0.100/$SERVER_CH1/g" /opt/rasta-c/config/rasta_server.cfg &&\
-    sed -i -e "s/10.0.0.101/$SERVER_CH2/g" /opt/rasta-c/config/rasta_server.cfg &&\
-    sed -i -e "s/10.0.0.200/$CLIENT1_CH1/g" /opt/rasta-c/config/rasta_client1.cfg &&\
-    sed -i -e "s/10.0.0.201/$CLIENT1_CH2/g" /opt/rasta-c/config/rasta_client1.cfg &&\
-    sed -i -e "s/10.0.0.250/$CLIENT2_CH1/g" /opt/rasta-c/config/rasta_client2.cfg &&\
-    sed -i -e "s/10.0.0.251/$CLIENT2_CH2/g" /opt/rasta-c/config/rasta_client2.cfg
-
-# set build args as env variables for the container
-ENV SERVER_CH1=${SERVER_CH1} \
-    SERVER_CH2=${SERVER_CH2}
-
-# build librasta and examples
-RUN cd /opt/rasta-c/ && mkdir -p build && cd build && \
-    cmake -DEXAMPLE_IP_OVERRIDE:BOOL=ON -DBUILD_TESTING:BOOL=OFF .. && make
-=======
 FROM debian:11
 COPY build/bin/ /workspaces/rasta-bridge/build/bin/
 COPY entrypoint .
 EXPOSE 50051
-ENTRYPOINT ["/entrypoint"]
->>>>>>> f81a8e7b
+ENTRYPOINT ["/entrypoint"]