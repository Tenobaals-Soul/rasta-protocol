cmake_minimum_required(VERSION 3.12)
project(rasta
    LANGUAGES C CXX
    DESCRIPTION "A C implementation of the RaSTA protocol stack")

SET(USE_OPENSSL false CACHE BOOL "Use OpenSSL MD4 implementation")

option(BUILD_DOCUMENTATION "Generate documentation" OFF)
option(BUILD_LOCAL_EXAMPLES "Build the RaSTA/SCI examples the run on localhost" ON)
option(BUILD_REMOTE_EXAMPLES "Build the RaSTA/SCI examples that communicate in a network" ON)
option(BUILD_RASTA_GRPC_BRIDGE "Build the RaSTA/gRPC bridge" OFF)
option(EXAMPLE_IP_OVERRIDE "Use IPs from environment variables in RaSTA/SCI examples" OFF)
option(ENABLE_CODE_COVERAGE "Provide command to generate code coverage report" OFF)
option(ENABLE_STATIC_ANALYSIS "Run cppcheck along with the compiler" OFF)

if(ENABLE_STATIC_ANALYSIS)
    set(CMAKE_C_CPPCHECK "cppcheck" "--enable=performance,information")
endif(ENABLE_STATIC_ANALYSIS)

set(VALGRIND_COMMAND_OPTIONS "--leak-check=full --show-leak-kinds=all")

include(CTest)
include(GNUInstallDirs)

if(ENABLE_CODE_COVERAGE)
    link_libraries(-lgcov)
    add_compile_options(-fprofile-arcs -ftest-coverage)

    find_program(LCOV lcov)
    find_program(GENHTML genhtml)
    if(EXISTS ${LCOV} AND EXISTS ${GENHTML})
        add_custom_target(coverage_report
            COMMAND "${LCOV}" "--base-directory" "${CMAKE_SOURCE_DIR}"
                              "--no-external"
                              "--directory" "."
                              "--capture"
                              "--output-file" "app.info"
            COMMAND "${GENHTML}" "app.info" "-o" "ccHTML"
            COMMENT "Generate HTML files from preprocessed code coverage data"
            VERBATIM)
    endif()
endif(ENABLE_CODE_COVERAGE)

#
# Compiler settings and options
#

include(cmake/CompileOptions.cmake)

set(EXECUTABLE_OUTPUT_PATH bin/exe/examples)
set(LIBRARY_OUTPUT_PATH bin/lib)

add_subdirectory(src)
add_subdirectory(examples)

if(BUILD_DOCUMENTATION)
    find_package(Doxygen REQUIRED dot)

    set(DOXYGEN_PROJECT_NAME "Librasta & Libsci")
    set(DOXYGEN_OUTPUT_DIRECTORY "doc")
    set(DOXYGEN_CREATE_SUBDIRS YES)
    set(DOXYGEN_OPTIMIZE_OUTPUT_FOR_C YES)
    set(DOXYGEN_BUILTIN_STL_SUPPORT YES)
    set(DOXYGEN_EXTRACT_ALL YES)
    set(DOXYGEN_EXTRACT_STATIC YES)
    set(DOXYGEN_EXTRACT_ANON_NSPACES YES)
    set(DOXYGEN_CASE_SENSE_NAMES NO)
    set(DOXYGEN_WARN_NO_PARAMDOC YES)
    set(DOXYGEN_RECURSIVE YES)
    set(DOXYGEN_USE_MDFILE_AS_MAINPAGE "README.md")
    set(DOXYGEN_INLINE_SOURCES YES)
    set(DOXYGEN_GENERATE_MAN YES)
    set(DOXYGEN_MACRO_EXPANSION YES)
    set(DOXYGEN_HIDE_UNDOC_RELATIONS NO)
    if(DOXYGEN_FOUND)
        doxygen_add_docs(
            documentation
            src/rasta/headers
            src/sci/headers
            README.md
            md_doc/
            ALL
            COMMENT "Generate documentation")
    endif(DOXYGEN_FOUND)
endif(BUILD_DOCUMENTATION)

if(BUILD_TESTING)
<<<<<<< HEAD
    include(FindPkgConfig)
    if(PKG_CONFIG_FOUND)
        pkg_check_modules(CUnit IMPORTED_TARGET cunit)
    endif(PKG_CONFIG_FOUND)

    add_executable(rastaTest
        src/rastaTest/headers/blake2test.h
        src/rastaTest/headers/configtest.h
        src/rastaTest/headers/dictionarytest.h
        src/rastaTest/headers/fifotest.h
        src/rastaTest/headers/rastacrcTest.h
        src/rastaTest/headers/rastadeferqueueTest.h
        src/rastaTest/headers/rastafactoryTest.h
        src/rastaTest/headers/rastalisttest.h
        src/rastaTest/headers/rastamd4Test.h
        src/rastaTest/headers/rastamoduleTest.h
        src/rastaTest/headers/siphash24test.h
        src/rastaTest/c/blake2test.c
        src/rastaTest/c/configtest.c
        src/rastaTest/c/dictionarytest.c
        src/rastaTest/c/fifotest.c
        src/rastaTest/c/rastacrcTest.c
        src/rastaTest/c/rastadeferqueueTest.c
        src/rastaTest/c/rastafactoryTest.c
        src/rastaTest/c/rastalisttest.c
        src/rastaTest/c/rastamd4Test.c
        src/rastaTest/c/rastamoduleTest.c
        src/rastaTest/c/registerTests.c
        src/rastaTest/c/siphash24test.c)
    target_include_directories(rastaTest PRIVATE src/rastaTest/headers)
    target_link_libraries(rastaTest rasta PkgConfig::CUnit)

    add_test(NAME test_rastaTest
             COMMAND rastaTest)

    add_executable(sciTest
        src/sciTest/headers/scilsTests.h
        src/sciTest/headers/scipTests.h
        src/sciTest/headers/sciTests.h
        src/sciTest/c/registerTests.c
        src/sciTest/c/scilsTests.c
        src/sciTest/c/scipTests.c
        src/sciTest/c/sciTests.c)
    target_include_directories(sciTest PRIVATE src/sciTest/headers)
    target_link_libraries(sciTest rasta PkgConfig::CUnit)

    add_test(NAME test_sciTest
             COMMAND sciTest)
endif(BUILD_TESTING)

if(BUILD_LOCAL_EXAMPLES)
	# scip_example on localhost
	add_executable(scip_example_local
		    src/examples_localhost/c/scip.c)
	target_link_libraries(scip_example_local rasta)


	# scils_example on localhost
	add_executable(scils_example_local
		    src/examples_localhost/c/scils.c)
	target_link_libraries(scils_example_local rasta)

	# rasta_example_new on localhost
	add_executable(rasta_example_local
		    src/examples_localhost/c/rasta.c)
	target_link_libraries(rasta_example_local rasta)
	
	# Copy RaSTA configs to build directory
	configure_file(config/rasta_server_local.cfg rasta_server_local.cfg COPYONLY)
	configure_file(config/rasta_client1_local.cfg rasta_client1_local.cfg COPYONLY)
	configure_file(config/rasta_client2_local.cfg rasta_client2_local.cfg COPYONLY)
endif(BUILD_LOCAL_EXAMPLES)

if(BUILD_REMOTE_EXAMPLES)
	# scip_example
	add_executable(scip_example
		    src/scip_example/c/main.c)
	target_link_libraries(scip_example rasta)


	# scils_example
	add_executable(scils_example
		    src/scils_example/c/main.c)
	target_link_libraries(scils_example rasta)

	# rasta_example_new
	add_executable(rasta_example
		    src/rasta_example_new/c/main.c)
	target_link_libraries(rasta_example rasta)
	
	# Copy RaSTA configs to build directory
	configure_file(config/rasta_server.cfg rasta_server.cfg COPYONLY)
	configure_file(config/rasta_client1.cfg rasta_client1.cfg COPYONLY)
	configure_file(config/rasta_client2.cfg rasta_client2.cfg COPYONLY)

	if (EXAMPLE_IP_OVERRIDE)
		add_compile_definitions(EXAMPLE_IP_OVERRIDE)
	endif(EXAMPLE_IP_OVERRIDE)
endif(BUILD_REMOTE_EXAMPLES)
=======
    add_subdirectory(test)
endif(BUILD_TESTING)
>>>>>>> f81a8e7b
<|MERGE_RESOLUTION|>--- conflicted
+++ resolved
@@ -85,107 +85,5 @@
 endif(BUILD_DOCUMENTATION)
 
 if(BUILD_TESTING)
-<<<<<<< HEAD
-    include(FindPkgConfig)
-    if(PKG_CONFIG_FOUND)
-        pkg_check_modules(CUnit IMPORTED_TARGET cunit)
-    endif(PKG_CONFIG_FOUND)
-
-    add_executable(rastaTest
-        src/rastaTest/headers/blake2test.h
-        src/rastaTest/headers/configtest.h
-        src/rastaTest/headers/dictionarytest.h
-        src/rastaTest/headers/fifotest.h
-        src/rastaTest/headers/rastacrcTest.h
-        src/rastaTest/headers/rastadeferqueueTest.h
-        src/rastaTest/headers/rastafactoryTest.h
-        src/rastaTest/headers/rastalisttest.h
-        src/rastaTest/headers/rastamd4Test.h
-        src/rastaTest/headers/rastamoduleTest.h
-        src/rastaTest/headers/siphash24test.h
-        src/rastaTest/c/blake2test.c
-        src/rastaTest/c/configtest.c
-        src/rastaTest/c/dictionarytest.c
-        src/rastaTest/c/fifotest.c
-        src/rastaTest/c/rastacrcTest.c
-        src/rastaTest/c/rastadeferqueueTest.c
-        src/rastaTest/c/rastafactoryTest.c
-        src/rastaTest/c/rastalisttest.c
-        src/rastaTest/c/rastamd4Test.c
-        src/rastaTest/c/rastamoduleTest.c
-        src/rastaTest/c/registerTests.c
-        src/rastaTest/c/siphash24test.c)
-    target_include_directories(rastaTest PRIVATE src/rastaTest/headers)
-    target_link_libraries(rastaTest rasta PkgConfig::CUnit)
-
-    add_test(NAME test_rastaTest
-             COMMAND rastaTest)
-
-    add_executable(sciTest
-        src/sciTest/headers/scilsTests.h
-        src/sciTest/headers/scipTests.h
-        src/sciTest/headers/sciTests.h
-        src/sciTest/c/registerTests.c
-        src/sciTest/c/scilsTests.c
-        src/sciTest/c/scipTests.c
-        src/sciTest/c/sciTests.c)
-    target_include_directories(sciTest PRIVATE src/sciTest/headers)
-    target_link_libraries(sciTest rasta PkgConfig::CUnit)
-
-    add_test(NAME test_sciTest
-             COMMAND sciTest)
-endif(BUILD_TESTING)
-
-if(BUILD_LOCAL_EXAMPLES)
-	# scip_example on localhost
-	add_executable(scip_example_local
-		    src/examples_localhost/c/scip.c)
-	target_link_libraries(scip_example_local rasta)
-
-
-	# scils_example on localhost
-	add_executable(scils_example_local
-		    src/examples_localhost/c/scils.c)
-	target_link_libraries(scils_example_local rasta)
-
-	# rasta_example_new on localhost
-	add_executable(rasta_example_local
-		    src/examples_localhost/c/rasta.c)
-	target_link_libraries(rasta_example_local rasta)
-	
-	# Copy RaSTA configs to build directory
-	configure_file(config/rasta_server_local.cfg rasta_server_local.cfg COPYONLY)
-	configure_file(config/rasta_client1_local.cfg rasta_client1_local.cfg COPYONLY)
-	configure_file(config/rasta_client2_local.cfg rasta_client2_local.cfg COPYONLY)
-endif(BUILD_LOCAL_EXAMPLES)
-
-if(BUILD_REMOTE_EXAMPLES)
-	# scip_example
-	add_executable(scip_example
-		    src/scip_example/c/main.c)
-	target_link_libraries(scip_example rasta)
-
-
-	# scils_example
-	add_executable(scils_example
-		    src/scils_example/c/main.c)
-	target_link_libraries(scils_example rasta)
-
-	# rasta_example_new
-	add_executable(rasta_example
-		    src/rasta_example_new/c/main.c)
-	target_link_libraries(rasta_example rasta)
-	
-	# Copy RaSTA configs to build directory
-	configure_file(config/rasta_server.cfg rasta_server.cfg COPYONLY)
-	configure_file(config/rasta_client1.cfg rasta_client1.cfg COPYONLY)
-	configure_file(config/rasta_client2.cfg rasta_client2.cfg COPYONLY)
-
-	if (EXAMPLE_IP_OVERRIDE)
-		add_compile_definitions(EXAMPLE_IP_OVERRIDE)
-	endif(EXAMPLE_IP_OVERRIDE)
-endif(BUILD_REMOTE_EXAMPLES)
-=======
     add_subdirectory(test)
-endif(BUILD_TESTING)
->>>>>>> f81a8e7b
+endif(BUILD_TESTING)