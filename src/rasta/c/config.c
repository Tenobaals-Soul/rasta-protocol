--- conflicted
+++ resolved
@@ -410,11 +410,7 @@
         pos = 1;
     } else {
         //check ip format
-<<<<<<< HEAD
-        for (size_t i = 0; i < strlen(data); i++) {
-=======
         for (unsigned int i = 0; i < strlen(data); i++) {
->>>>>>> 019f1fbc
             if (isdigit(data[i])) {
                 numbers++;
                 if (numbers > 3) {
@@ -448,11 +444,7 @@
 
     //get port
     int j = 0;
-<<<<<<< HEAD
-    for (size_t i = pos+1; i < strlen(data); i++) {
-=======
     for (unsigned int i = pos+1; i < strlen(data); i++) {
->>>>>>> 019f1fbc
         if (isdigit(data[i])) {
             port[j] = data[i];
         }
@@ -655,11 +647,7 @@
         cfg->values.redundancy.connections.data = rmalloc(sizeof(struct RastaIPData) * entr.value.array.count);
         cfg->values.redundancy.connections.count = entr.value.array.count;
         //check valid format
-<<<<<<< HEAD
-        for (size_t i = 0; i < entr.value.array.count; i++) {
-=======
         for (unsigned int i = 0; i < entr.value.array.count; i++) {
->>>>>>> 019f1fbc
             struct RastaIPData ip = extractIPData(entr.value.array.data[i].c, i);
             if (ip.port == 0) {
                 logger_log(&cfg->logger,LOG_LEVEL_ERROR, cfg->filename, "RASTA_REDUNDANCY_CONNECTIONS may only contain strings in format ip:port or *:port");
