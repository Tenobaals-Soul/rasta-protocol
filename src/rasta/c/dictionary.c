//
// Created by tobia on 18.12.2017.
//
#include <ctype.h>
#include "rmemory.h"
#include "dictionary.h"
#include "string.h"

/**
 * makes the string uppercase
 * @param string
 */
void uppercase(char * string) {
<<<<<<< HEAD
    for (size_t i = 0; i < strlen(string); i++) {
=======
    for (unsigned int i = 0; i < strlen(string); i++) {
>>>>>>> 019f1fbc
        if (isalpha(string[i])) {
            string[i] = (char)toupper(string[i]);
        }
    }
}
/**
 * changes the directories size
 * @param dict
 * @param size
 */
void dictionary_change_size(struct Dictionary* dict, unsigned int size) {
    dict->data = rrealloc(dict->data,size * sizeof(struct DictionaryEntry));
    dict->actual_size = size;
}

/**
 * adds a entry to a dictionary. Automatically reallocates
 * NOTE: key is set in entry
 * @param dict
 * @param entry
 * @return 1 if the entry was added successfully else 0
 */
int dictionary_add(struct Dictionary* dict, struct DictionaryEntry entry) {
    if (dictionary_isin(dict,entry.key)) return 0;

    uppercase(entry.key);

    if (dict->size >= dict->actual_size) {
        dictionary_change_size(dict,dict->actual_size*2);
    }
    dict->data[dict->size] = entry;
    dict->size++;

    return 1;
}

/*
 * Public definitions
 */

struct DictionaryArray allocate_DictionaryArray(unsigned int size) {
    struct DictionaryArray result;
    result.data = rmalloc(sizeof(struct DictionaryString)* size);
    result.count = size;
    return result;
}

void reallocate_DictionaryArray(struct DictionaryArray* array, unsigned int new_size) {
    array->data = rrealloc(array->data,sizeof(struct DictionaryString)*new_size);
    array->count = new_size;
}

void free_DictionaryArray(struct DictionaryArray* array) {
    if (array->count == 0) return;
    array->count = 0;
    rfree(array->data);
}

struct Dictionary dictionary_create(unsigned int initial_size) {
    if (initial_size < 2) initial_size = 2;
    struct Dictionary result;
    result.size = 0;
    result.actual_size = initial_size;
    result.data = rmalloc(sizeof(struct DictionaryEntry) * initial_size);

    return result;
}

void dictionary_free(struct Dictionary* dict) {
<<<<<<< HEAD
    for (size_t i = 0; i < dict->size; i++) {
=======
    for (unsigned int i = 0; i < dict->size; i++) {
>>>>>>> 019f1fbc
        if (dict->data[i].type == DICTIONARY_ARRAY) {
            free_DictionaryArray(&dict->data[i].value.array);
        }
    }
    if (dict->actual_size != 0) {
        dict->actual_size = 0;
        dict->size = 0;
        rfree(dict->data);
    }
}

int dictionary_isin(struct Dictionary* dict, const char key[265]) {
    int result = 0;
    char nkey[265];
    strcpy(nkey,key);
    uppercase(nkey);

<<<<<<< HEAD
    for (size_t i = 0; i < dict->size; i++) {
=======
    for (unsigned int i = 0; i < dict->size; i++) {
>>>>>>> 019f1fbc
        if (strcmp(nkey, dict->data[i].key) == 0) {
            //key matched
            result = 1;
            return result;
        }
    }

    return result;
}

int dictionary_addNumber(struct Dictionary* dict, const char key[265], int number) {
    struct DictionaryEntry entr;
    entr.type = DICTIONARY_NUMBER;
    strcpy(entr.key,key);
    entr.value.number = number;

    return dictionary_add(dict,entr);
}

int dictionary_addString(struct Dictionary* dict, const char key[265], struct DictionaryString string) {
    struct DictionaryEntry entr;
    entr.type = DICTIONARY_STRING;
    strcpy(entr.key,key);
    entr.value.string = string;

    return dictionary_add(dict,entr);
}

int dictionary_addArray(struct Dictionary* dict, const char key[265], struct DictionaryArray array) {
    struct DictionaryEntry entr;
    entr.type = DICTIONARY_ARRAY;
    strcpy(entr.key,key);
    entr.value.array = array;

    return dictionary_add(dict,entr);
}

struct DictionaryEntry dictionary_get(struct Dictionary* dict, const char key[265]) {
    struct DictionaryEntry result;
    result.type = DICTIONARY_ERROR;
    char nkey[265];
    strcpy(nkey,key);
    uppercase(nkey);
<<<<<<< HEAD
    for (size_t i = 0; i < dict->size; i++) {
=======
    for (unsigned int i = 0; i < dict->size; i++) {
>>>>>>> 019f1fbc
        if (strcmp(nkey, dict->data[i].key) == 0) {
            //found
            return dict->data[i];
        }
    }
    return result;
}

<|MERGE_RESOLUTION|>--- conflicted
+++ resolved
@@ -11,11 +11,7 @@
  * @param string
  */
 void uppercase(char * string) {
-<<<<<<< HEAD
-    for (size_t i = 0; i < strlen(string); i++) {
-=======
     for (unsigned int i = 0; i < strlen(string); i++) {
->>>>>>> 019f1fbc
         if (isalpha(string[i])) {
             string[i] = (char)toupper(string[i]);
         }
@@ -85,11 +81,7 @@
 }
 
 void dictionary_free(struct Dictionary* dict) {
-<<<<<<< HEAD
-    for (size_t i = 0; i < dict->size; i++) {
-=======
     for (unsigned int i = 0; i < dict->size; i++) {
->>>>>>> 019f1fbc
         if (dict->data[i].type == DICTIONARY_ARRAY) {
             free_DictionaryArray(&dict->data[i].value.array);
         }
@@ -107,11 +99,7 @@
     strcpy(nkey,key);
     uppercase(nkey);
 
-<<<<<<< HEAD
-    for (size_t i = 0; i < dict->size; i++) {
-=======
     for (unsigned int i = 0; i < dict->size; i++) {
->>>>>>> 019f1fbc
         if (strcmp(nkey, dict->data[i].key) == 0) {
             //key matched
             result = 1;
@@ -155,11 +143,7 @@
     char nkey[265];
     strcpy(nkey,key);
     uppercase(nkey);
-<<<<<<< HEAD
-    for (size_t i = 0; i < dict->size; i++) {
-=======
     for (unsigned int i = 0; i < dict->size; i++) {
->>>>>>> 019f1fbc
         if (strcmp(nkey, dict->data[i].key) == 0) {
             //found
             return dict->data[i];
