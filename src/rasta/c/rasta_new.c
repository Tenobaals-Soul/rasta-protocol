//
// Created by tobia on 24.02.2018.
//

#include <stdlib.h>
#include <unistd.h>
#include <rmemory.h>
#include <stdio.h>
#include <rastaredundancy_new.h>
#include <time.h>
#include <errno.h>
#include <syscall.h>
#include <rasta_new.h>
#include <event_system.h>
#include <rastahandle.h>
#include <rasta_lib.h>
#include <stdbool.h>

/**
 * this will generate a 4 byte timestamp of the current system time
 * @return current system time in s since 1970
 */
uint32_t cur_timestamp() {
    long ms;
    time_t s;
    struct timespec spec;

    clock_gettime(CLOCK_MONOTONIC, &spec);

    s = spec.tv_sec;

    // seconds to milliseconds
    ms = s * 1000;

    // nanoseconds to milliseconds
    ms += (long)(spec.tv_nsec / 1.0e6);

    return (uint32_t)ms;
}

unsigned long mix(unsigned long a, unsigned long b, unsigned long c)
{
    a=a-b;  a=a-c;  a=a^(c >> 13);
    b=b-c;  b=b-a;  b=b^(a << 8);
    c=c-a;  c=c-b;  c=c^(b >> 13);
    a=a-b;  a=a-c;  a=a^(c >> 12);
    b=b-c;  b=b-a;  b=b^(a << 16);
    c=c-a;  c=c-b;  c=c^(b >> 5);
    a=a-b;  a=a-c;  a=a^(c >> 3);
    b=b-c;  b=b-a;  b=b^(a << 10);
    c=c-a;  c=c-b;  c=c^(b >> 15);
    return c;
}
/**
 * generate a 4 byte random number
 * @return 4 byte random number
 */
uint32_t long_random(void) {
    srand(mix(clock(), time(NULL), getpid()));

    uint32_t r = 0;

    //int randomSrc = open("/dev/random", O_RDONLY);
    //unsigned long seed[1];
    //read(randomSrc , seed, sizeof(long) );
    //close(randomSrc);

    for (int i=0; i<32; i++) {
        r = r*2 + rand()%2;
    }
    return r;
    //return seed[0];
}

/**
 * Gets the initial sequence number from the config. If the sequence number was set to a negative value, a random number will
 * be used
 * @param config the config that is used to get the sequence number
 * @return the initial sequence number
 */
uint32_t get_initial_seq_num(struct RastaConfig * config){
    struct DictionaryEntry init_seq = config_get(config, RASTA_CONFIG_KEY_INITIAL_SEQ_NUM);

    if (init_seq.type == DICTIONARY_NUMBER){
        // random number when < 0 or the specified value else
        return (init_seq.value.number < 0) ? long_random() : init_seq.value.unumber;
    }

    // return random value if there is not a number in config
    return long_random();
}

/**
 * compares two RaSTA protocol version
 * @param local_version the local version
 * @param remote_version the remote version
 * @return  0 if local_version == remote_version
 *         -1 if local_version < remove_version
 *          1 if local_version > remote_version
 */
int compare_version(const char local_version[4], const char remote_version[4]){
    char * tmp;
    long local = strtol(local_version, &tmp, 4);
    long remote = strtol(remote_version, &tmp, 4);

    if (local == remote){
        return 0;
    } else if (local < remote) {
        return -1;
    } else {
        return 1;
    }
}

/**
 * checks if the given RaSTA protocol version is accepted
 * @param version the version of the remote
 * @return 1 if the remote version is accepted, else 0
 */
int version_accepted(struct rasta_receive_handle *h, const char version[4]){
    /*struct DictionaryEntry accepted_version = config_get(&con->configuration_parameters, RASTA_CONFIG_KEY_ACCEPTED_VERSIONS);
    if (accepted_version.type == DICTIONARY_ARRAY){
        for (int i = 0; i < accepted_version.value.array.count; ++i) {
            if (cmp_version(accepted_version.value.array.data[i].c, version) == 0){
                // match, version is in accepted version list
                return 1;
            }
        }
    }*/
    for (unsigned int i = 0; i < h->accepted_version.count; ++i) {
        if (compare_version(h->accepted_version.data[i].c, version) == 0){
            // match, version is in accepted version list
            return 1;
        }
    }
    return 1;

    // otherwise (something with config went wrong or version was not in accepted versions) return 0
    return 0;
}

/**
 * send a DiscReq to the specified host
 * @param connection the connection which should be used
 * @param reason the reason for the disconnect
 * @param details detailed information about the disconnect
 * @param host the host where the DiscReq will be sent to
 * @param port the port where the DiscReq will be sent to
 */
void send_DisconnectionRequest(redundancy_mux *mux, struct rasta_connection * connection, rasta_disconnect_reason reason, unsigned short details){
    struct RastaDisconnectionData disconnectionData;
    disconnectionData.reason = (unsigned short)reason;
    disconnectionData.details = details;

    struct RastaPacket discReq = createDisconnectionRequest(connection->remote_id, connection->my_id,
                                                            connection->sn_t, connection->cs_t,
                                                            cur_timestamp(), connection->ts_r, disconnectionData, &mux->sr_hashing_context);

    redundancy_mux_send(mux, discReq);

    freeRastaByteArray(&discReq.data);
}

/**
 * send a HB to the specified host
 * @param connection the connection which should be used
 * @param host the host where the HB will be sent to
 * @param port the port where the HB will be sent to
 */
void send_Heartbeat(redundancy_mux *mux, struct rasta_connection * connection, char reschedule_manually){
    struct RastaPacket hb = createHeartbeat(connection->remote_id, connection->my_id, connection->sn_t,
                                            connection->cs_t, cur_timestamp(), connection->ts_r, &mux->sr_hashing_context);

    redundancy_mux_send(mux, hb);

    connection->sn_t = connection->sn_t +1;
    if (reschedule_manually) {
        reschedule_event(&connection->send_heartbeat_event);
    }
}

void send_RetransmissionRequest(redundancy_mux *mux, struct rasta_connection * connection){
    struct RastaPacket retrreq = createRetransmissionRequest(connection->remote_id, connection->my_id,
                                                             connection->sn_t, connection->cs_t, cur_timestamp(),
                                                             connection->ts_r, &mux->sr_hashing_context);

    redundancy_mux_send(mux, retrreq);

    connection->sn_t = connection->sn_t + 1;
}

void send_RetransmissionResponse(redundancy_mux *mux, struct rasta_connection * connection) {
    struct RastaPacket retrresp = createRetransmissionResponse(connection->remote_id, connection->my_id,
                                                               connection->sn_t, connection->cs_t, cur_timestamp(),
                                                               connection->ts_r, &mux->sr_hashing_context);

    redundancy_mux_send(mux, retrresp);
    connection->sn_t = connection->sn_t + 1;
}




unsigned int sr_retr_data_available(struct logger_t *logger,struct rasta_connection * connection){
    (void)logger;
    return fifo_get_size(connection->fifo_retr);
}

unsigned int sr_rasta_send_data_available(struct logger_t *logger,struct rasta_connection * connection){
    (void)logger;
    return fifo_get_size(connection->fifo_send);
}

void updateTI(long confirmed_timestamp, struct rasta_connection * con, struct RastaConfigInfoSending cfg) {
    unsigned long t_local = cur_timestamp();
    unsigned long t_rtd = t_local + (1000 / sysconf(_SC_CLK_TCK)) - confirmed_timestamp;
    con->t_i = (uint32_t )(cfg.t_max - t_rtd);

    // update the timeout start time
    reschedule_event(&con->timeout_event);
}

void resetDiagnostic(struct rasta_connection * connection) {
    for (unsigned int i = 0; i < connection->diagnostic_intervals_length; i++) {
        connection->diagnostic_intervals[i].message_count = 0;
        connection->diagnostic_intervals[i].t_alive_message_count = 0;
    }
}

void updateDiagnostic(struct rasta_connection * connection, struct RastaPacket receivedPacket, struct RastaConfigInfoSending cfg, struct rasta_handle *h) {
    unsigned long t_local = cur_timestamp();
    unsigned long t_rtd = t_local + (1000 / sysconf(_SC_CLK_TCK)) - receivedPacket.confirmed_timestamp;
    unsigned long t_alive = t_local - connection->cts_r;
    for (unsigned int i = 0; i < connection->diagnostic_intervals_length; i++) {
        if (connection->diagnostic_intervals[i].interval_start >= t_rtd && connection->diagnostic_intervals[i].interval_end <= t_rtd) {
            // found the sub interval this message can be assigned to
            ++connection->diagnostic_intervals[i].message_count;

            // lies t_alive in interval range, too?
            if (connection->diagnostic_intervals[i].interval_start >= t_alive && connection->diagnostic_intervals[i].interval_end <= t_alive) {
                ++connection->diagnostic_intervals[i].t_alive_message_count;
            }
            break; // we found our interval. Other executions aren't necessary anymore
        }
    }
    ++connection->received_diagnostic_message_count;
    if (connection->received_diagnostic_message_count >= cfg.diag_window) {
        fire_on_diagnostic_notification(sr_create_notification_result(h,connection));
        resetDiagnostic(connection);
    }
}

/**
 * Converts a unsigned long into a uchar array
 * @param v the uchar array
 * @param result the assigned uchar array; length should be 4
 */
void longToBytes2(unsigned long v, unsigned char* result) {
    result[0] = (unsigned char) (v >> 24 & 0xFF);
    result[1] = (unsigned char) (v >> 16 & 0xFF);
    result[2] = (unsigned char) (v >> 8 & 0xFF);
    result[3] = (unsigned char) (v & 0xFF);
}

/**
 * Converts a uchar array to a ulong
 * @param v the uchar array
 * @return the ulong
 */
uint32_t bytesToLong2(const unsigned char v[4]) {
    uint32_t result = 0;
    result = (v[0] << 24) + (v[1] << 16) + (v[2] << 8) + v[3];
    return result;
}

void sr_add_app_messages_to_buffer(struct rasta_receive_handle *h, struct rasta_connection * con, struct RastaPacket packet){
    struct RastaMessageData received_data;
    received_data = extractMessageData(packet);

    logger_log(h->logger, LOG_LEVEL_INFO, "RaSTA add to buffer", "received %d application messages", received_data.count);


    for (unsigned int i = 0; i < received_data.count; ++i) {
        logger_log(h->logger, LOG_LEVEL_DEBUG, "RaSTA add to buffer", "received msg: %s", received_data.data_array[i].bytes);

        rastaApplicationMessage * elem = rmalloc(sizeof(rastaApplicationMessage));
        elem->id = packet.sender_id;
        allocateRastaByteArray(&elem->appMessage, received_data.data_array[i].length);

        rmemcpy(elem->appMessage.bytes, received_data.data_array[i].bytes, received_data.data_array[i].length);
        fifo_push(con->fifo_app_msg, elem);
        // fire onReceive event
        fire_on_receive(sr_create_notification_result(h->handle,con));

        updateTI(packet.confirmed_timestamp, con,h->config);
        updateDiagnostic(con,packet,h->config,h->handle);
    }
}

/**
* removes all confirmed messages from the retransmission fifo
* @param con the connection that is used
*/
void sr_remove_confirmed_messages(struct rasta_receive_handle *h,struct rasta_connection * con){
    // remove confirmed messages from retransmission fifo
    logger_log(h->logger, LOG_LEVEL_DEBUG, "RaSTA remove confirmed", "confirming messages with SN_PDU <= %lu", (long unsigned int) con->cs_r);

    struct RastaByteArray * elem;
    while ((elem = fifo_pop(con->fifo_retr)) != NULL){
        struct RastaPacket packet = bytesToRastaPacket(*elem, h->hashing_context);
        logger_log(h->logger, LOG_LEVEL_DEBUG, "RaSTA remove confirmed", "removing packet with sn = %lu",
                   (long unsigned int) packet.sequence_number);


        // message is confirmed when CS_R - SN_PDU >= 0
        // equivalent to SN_PDU <= CS_R
        if (packet.sequence_number == con->cs_r){
            // this packet has the last same sequence number as the confirmed sn, i.e. the next packet in the queue's
            // SN_PDU will be bigger than CS_R (because of FIFO property of mqueue)
            // that means we removed all confirmed messages and have to leave the loop to stop removing packets
            logger_log(h->logger, LOG_LEVEL_DEBUG, "RaSTA remove confirmed", "last confirmed packet removed");

            freeRastaByteArray(elem);
            freeRastaByteArray(&packet.data);
            rfree(elem);

            break;
        }

        freeRastaByteArray(elem);
        freeRastaByteArray(&packet.data);
        rfree(elem);
    }
}

/* ----- processing of received packet types ----- */

/**
 * calculates cts_in_seq for the given @p packet
 * @param con the connection that is used
 * @param packet the packet
 * @return cts_in_seq (bool)
 */
int sr_cts_in_seq(struct rasta_connection* con, struct RastaConfigInfoSending cfg, struct RastaPacket packet){

    if (packet.type == RASTA_TYPE_HB || packet.type == RASTA_TYPE_DATA || packet.type == RASTA_TYPE_RETRDATA){
        // Workaround rs 05.04.22
        // what should happen if cts_r is 0 (i.e. no packet received yet)
        if (con->cts_r == 0) {
            return 1;
        }

        // cts_in_seq := 0 <= CTS_PDU - CTS_R < t_i
        if (packet.confirmed_timestamp < con->cts_r) {
            return 0;
        }
        return (packet.confirmed_timestamp - con->cts_r) < cfg.t_max;
    } else {
        // for any other type return always true
        return 1;
    }
}

/**
 * calculates sn_in_seq for the given @p packet
 * @param con the connection that is used
 * @param packet the packet
 * @return sn_in_seq (bool)
 */
int sr_sn_in_seq(struct rasta_connection * con, struct RastaPacket packet){
    if (packet.type == RASTA_TYPE_CONNREQ || packet.type == RASTA_TYPE_CONNRESP ||
        packet.type == RASTA_TYPE_RETRRESP || packet.type == RASTA_TYPE_DISCREQ){
        // return always true
        return 1;
    } else{
        // check sn_in_seq := sn_r == sn_pdu
        return (con->sn_r == packet.sequence_number);
    }

}

/**
 * Checks the sequence number range as in 5.5.3.2
 * @param con connection that is used
 * @param packet the packet
 * @return 1 if the sequency number of the @p packet is in range
 */
int sr_sn_range_valid(struct rasta_connection * con, struct RastaConfigInfoSending cfg,  struct RastaPacket packet){
    // for types ConReq, ConResp and RetrResp return true
    if (packet.type == RASTA_TYPE_CONNREQ || packet.type == RASTA_TYPE_CONNRESP || packet.type == RASTA_TYPE_RETRRESP){
        return 1;
    }

    // else
    // seq. nr. in range when 0 <= SN_PDU - SN_R <= N_SENDMAX * 10
    return ((packet.sequence_number >= con->sn_r) &&
            (packet.sequence_number - con->sn_r) <= (cfg.send_max * 10));
}

/**
 * checks the confirmed sequence number integrity as in 5.5.4
 * @param con connection that is used
 * @param packet the packet
 * @return 1 if the integrity of the confirmed sequency number is confirmed, 0 otherwise
 */
int sr_cs_valid(struct rasta_connection * con, struct RastaPacket packet){
    if (packet.type == RASTA_TYPE_CONNREQ){
        // initial CS_PDU has to be 0
        return (packet.confirmed_sequence_number == 0);
    } else if (packet.type == RASTA_TYPE_CONNRESP){
        // has to be identical to last used (sent) seq. nr.
        return (packet.confirmed_sequence_number == (con->sn_t - 1));
    } else{
        // 0 <= CS_PDU - CS_R < SN_T - CS_R
        return ((packet.confirmed_sequence_number >= con->cs_r) &&
                (packet.confirmed_sequence_number - con->cs_r) < (con->sn_t - con->cs_r));
    }
}

/**
 * checks the packet authenticity as in 5.5.2 2)
 * @param con connection that is used
 * @param packet the packet
 * @return 1 if sender and receiver of the @p packet are authentic, 0 otherwise
 */
int sr_message_authentic(struct rasta_connection * con, struct RastaPacket packet){
    return (packet.sender_id == con->remote_id && packet.receiver_id == con->my_id);
}

int sr_check_packet(struct rasta_connection *con, struct logger_t *logger, struct RastaConfigInfoSending cfg, struct RastaPacket receivedPacket, char* location) {
    // check received packet (5.5.2)
    if (!(receivedPacket.checksum_correct &&
          sr_message_authentic(con, receivedPacket) &&
          sr_sn_range_valid(con,cfg, receivedPacket) &&
          sr_cs_valid(con, receivedPacket) &&
          sr_sn_in_seq(con, receivedPacket) &&
          sr_cts_in_seq(con, cfg, receivedPacket))){
        // something is invalid -> connection failure
        logger_log(logger, LOG_LEVEL_INFO, location, "received packet invalid");

        logger_log(logger, LOG_LEVEL_DEBUG, location, "checksum = %d", receivedPacket.checksum_correct);
        logger_log(logger, LOG_LEVEL_DEBUG, location, "authentic = %d", sr_message_authentic(con, receivedPacket));
        logger_log(logger, LOG_LEVEL_DEBUG, location, "sn_range_valid = %d", sr_sn_range_valid(con,cfg, receivedPacket));
        logger_log(logger, LOG_LEVEL_DEBUG, location, "cs_valid = %d", sr_cs_valid(con, receivedPacket));
        logger_log(logger, LOG_LEVEL_DEBUG, location, "sn_in_seq = %d", sr_sn_in_seq(con, receivedPacket));
        logger_log(logger, LOG_LEVEL_DEBUG, location, "cts_in_seq = %d", sr_cts_in_seq(con,cfg, receivedPacket));



        return 0;
    }

    return 1;
}

void sr_reset_connection(struct rasta_connection* connection, unsigned long id, struct RastaConfigInfoGeneral info) {
    connection->remote_id = (uint32_t )id;
    connection->current_state = RASTA_CONNECTION_CLOSED;
    connection->my_id = (uint32_t )info.rasta_id;
    connection->network_id = (uint32_t )info.rasta_network;
    connection->connected_recv_buffer_size = -1;
    connection->hb_locked = 1;
    connection->hb_stopped = 0;

    // set all error counters to 0
    struct rasta_error_counters error_counters;
    error_counters.address = 0;
    error_counters.cs = 0;
    error_counters.safety= 0;
    error_counters.sn = 0;
    error_counters.type = 0;

    connection->errors = error_counters;
}

void sr_close_connection(struct rasta_connection * connection,struct rasta_handle *handle, redundancy_mux *mux,
        struct RastaConfigInfoGeneral info, rasta_disconnect_reason reason, unsigned short details){
    if (connection->current_state == RASTA_CONNECTION_DOWN || connection->current_state == RASTA_CONNECTION_CLOSED){
        sr_reset_connection(connection,connection->remote_id,info);

        // fire connection tls_state changed event
        fire_on_connection_state_change(sr_create_notification_result(handle, connection));
    } else{
        // need to send DiscReq
        sr_reset_connection(connection,connection->remote_id,info);
        send_DisconnectionRequest(mux,connection, reason, details);

        connection->current_state = RASTA_CONNECTION_CLOSED;

        // fire connection tls_state changed event
        fire_on_connection_state_change(sr_create_notification_result(handle, connection));
    }
}

void sr_diagnostic_interval_init(struct rasta_connection * connection, struct RastaConfigInfoSending cfg) {
    connection->received_diagnostic_message_count = 0;

    unsigned int diagnostic_interval_length = cfg.t_max / DIAGNOSTIC_INTERVAL_SIZE;
    if (cfg.t_max % DIAGNOSTIC_INTERVAL_SIZE > 0) {
        ++diagnostic_interval_length;
    }
    connection->diagnostic_intervals = rmalloc(diagnostic_interval_length * sizeof(struct diagnostic_interval));
    connection->diagnostic_intervals_length = diagnostic_interval_length;
    for (unsigned int i = 0; i < diagnostic_interval_length; i++) {
        struct diagnostic_interval sub_interval;

        sub_interval.interval_start = DIAGNOSTIC_INTERVAL_SIZE * i;
        // last interval_end could be greater than T_MAX but we don't care. Every connection will be closed when you exceed T_MAX
        sub_interval.interval_end = sub_interval.interval_start + DIAGNOSTIC_INTERVAL_SIZE;
        sub_interval.message_count = 0;
        sub_interval.t_alive_message_count = 0;

        connection->diagnostic_intervals[i] = sub_interval;
    }
}

void sr_init_connection(struct rasta_connection* connection, unsigned long id, struct RastaConfigInfoGeneral info, struct RastaConfigInfoSending cfg, struct logger_t *logger, rasta_role role) {
    (void)logger;
    sr_reset_connection(connection,id,info);
    connection->role = role;

    // initalize diagnostic interval and store it in connection
    sr_diagnostic_interval_init(connection, cfg);

    // create receive queue
    connection->fifo_app_msg = fifo_init(cfg.send_max);

    // init retransmission fifo
    connection->fifo_retr = fifo_init(MAX_QUEUE_SIZE);

    // create send queue
    connection->fifo_send = fifo_init(2* cfg.max_packet);

    // reset last rekeying time
#ifdef ENABLE_OPAQUE
    connection->kex_state.last_key_exchanged_millis = 0;
#endif
}

void sr_retransmit_data(struct rasta_receive_handle *h, struct rasta_connection * connection){
    /**
         *  * retransmit messages in queue
         */

    // prepare Array Buffer
    struct RastaByteArray packets[MAX_QUEUE_SIZE];

    int buffer_n = 0; // how many valid elements are in the buffer
    buffer_n = fifo_get_size(connection->fifo_retr);

    // get all packets and store them in the buffer
    for (int j = 0; j < buffer_n; ++j) {
        struct RastaByteArray * element;
        element = fifo_pop(connection->fifo_retr);

        allocateRastaByteArray(&packets[j], element->length);
        rmemcpy(packets[j].bytes, element->bytes, element->length);

        freeRastaByteArray(element);
        rfree(element);
    }

    // re-open fifo in write mode
    // now retransmit each packet in the buffer with new sequence numbers
    for (int i = 0; i <= buffer_n; i++)
    {
        logger_log(h->logger, LOG_LEVEL_DEBUG, "RaSTA retransmission", "retransmit packet %d", i);

        // retrieve retransmission data to
        struct RastaPacket old_p = bytesToRastaPacket(packets[i], h->hashing_context);
        logger_log(h->logger, LOG_LEVEL_DEBUG, "RaSTA retransmission", "convert packet %d to packet structure", i);

        struct RastaMessageData app_messages = extractMessageData(old_p);
        logger_log(h->logger, LOG_LEVEL_DEBUG, "RaSTA retransmission", "extract data from packet %d ", i);

        // create new packet for retransmission
        struct RastaPacket data = createRetransmittedDataMessage(connection->remote_id, connection->my_id, connection->sn_t,
                                                                 connection->cs_t, cur_timestamp(), connection->cts_r,
                                                                 app_messages, h->hashing_context);
        logger_log(h->logger, LOG_LEVEL_DEBUG, "RaSTA retransmission", "created retransmission packet %d ", i);

        struct RastaByteArray new_p = rastaModuleToBytes(data, h->hashing_context);

        // add packet to retrFifo again
        struct RastaByteArray * to_fifo = rmalloc(sizeof(struct RastaByteArray));
        allocateRastaByteArray(to_fifo, new_p.length);
        rmemcpy(to_fifo->bytes, new_p.bytes, new_p.length);
        fifo_push(connection->fifo_retr, to_fifo);
        logger_log(h->logger, LOG_LEVEL_INFO, "RaSTA retransmission", "added packet %d to queue", i);

        // send packet
        redundancy_mux_send(h->mux, data);
        logger_log(h->logger, LOG_LEVEL_DEBUG, "RaSTA retransmission", "retransmitted packet with old sn=%lu",
            (long unsigned int) old_p.sequence_number);

        // increase sn_t
        connection->sn_t = connection->sn_t +1;

        // set last message ts
        reschedule_event(&connection->send_heartbeat_event);

        // free allocated memory of current packet
        freeRastaByteArray(&packets[i]);
        freeRastaByteArray(&new_p);
        freeRastaByteArray(&old_p.data);
    }

    // close retransmission with heartbeat
    send_Heartbeat(h->mux,connection, 1);
}

int event_connection_expired(void* carry_data);
void init_connection_timeout_event(timed_event* ev, struct timed_event_data* carry_data,
        struct rasta_connection* connection, struct rasta_handle* h) {
    memset(ev, 0, sizeof(timed_event));
    ev->callback = event_connection_expired;
    ev->carry_data = carry_data;
    ev->interval = h->heartbeat_handle->config.t_max * 1000000lu;
    carry_data->handle = h->heartbeat_handle;
    carry_data->connection = connection;
    enable_timed_event(ev);
}

int heartbeat_send_event(void* carry_data);
void init_send_heartbeat_event(timed_event* ev, struct timed_event_data* carry_data,
        struct rasta_connection* connection, struct rasta_handle* h) {
    memset(ev, 0, sizeof(timed_event));
    ev->callback = heartbeat_send_event;
    ev->carry_data = carry_data;
    ev->interval = h->heartbeat_handle->config.t_h * 1000000lu;
    carry_data->handle = h->heartbeat_handle;
    carry_data->connection = connection;
    enable_timed_event(ev);
}

int send_timed_key_exchange(void *arg);
void init_send_key_exchange_event(timed_event* ev, struct timed_event_data* carry_data,
                                  struct rasta_connection* connection, struct rasta_handle* h) {
    ev->callback = send_timed_key_exchange;
    ev->carry_data = carry_data;
    ev->interval = h->config.values.kex.rekeying_interval_ms  * NS_PER_MS;
    // add some headroom for computation and communication
    ev->interval /= 2;
    carry_data->handle = h->receive_handle;
    carry_data->connection = connection;
    enable_timed_event(ev);
}

void init_connection_events(struct rasta_handle* h, struct rasta_connection* connection) {
    init_connection_timeout_event(&connection->timeout_event, &connection->timeout_carry_data, connection, h);
    init_send_heartbeat_event(&connection->send_heartbeat_event, &connection->timeout_carry_data, connection, h);
    add_timed_event(h->ev_sys, &connection->timeout_event);
    add_timed_event(h->ev_sys, &connection->send_heartbeat_event);
#ifdef ENABLE_OPAQUE
    if(connection->role == RASTA_ROLE_CLIENT && h->config.values.kex.rekeying_interval_ms) {
        init_send_key_exchange_event(&connection->rekeying_event, &connection->rekeying_carry_data, connection, h);
        add_timed_event(h->ev_sys, &connection->rekeying_event);
    }
#endif
}

void add_connection_to_list(struct rasta_handle* h, struct rasta_connection* con) {
    if (h->last_con) {
        con->linkedlist_prev = h->last_con;
        con->linkedlist_next = NULL;
        h->last_con->linkedlist_next = con;
    }
    else {
        h->first_con = con;
        h->last_con = con;
        con->linkedlist_prev = NULL;
        con->linkedlist_next = NULL;
    }
}

void remove_connection_from_list(struct rasta_handle* h, struct rasta_connection* con) {
    if (h->first_con == con) {
        h->first_con = con->linkedlist_next;
    }
    if (h->last_con == con) {
        h->last_con = con->linkedlist_prev;
    }
    if (con->linkedlist_prev) con->linkedlist_prev->linkedlist_next = con->linkedlist_next;
    if (con->linkedlist_next) con->linkedlist_next->linkedlist_prev = con->linkedlist_prev;
}

/*
 * Handle packet functions
 */

static uint64_t get_current_time_ms() {
    uint64_t current_time;
    struct timespec current_time_tv;
    clock_gettime(CLOCK_MONOTONIC, &current_time_tv);

    current_time = current_time_tv.tv_nsec/NS_PER_MS + current_time_tv.tv_sec * MS_PER_S;
    return current_time;
}

/**
 * send a Key Exchange Request to the specified host
 * @param connection the connection which should be used
 * @param host the host where the HB will be sent to
 * @param port the port where the HB will be sent to
 */
void send_KexRequest(redundancy_mux *mux, struct rasta_connection * connection, struct rasta_receive_handle *h){
#ifdef ENABLE_OPAQUE
    struct RastaPacket hb = createKexRequest(connection->remote_id, connection->my_id, connection->sn_t,
                                             connection->cs_t, cur_timestamp(), connection->ts_r,
                                             &mux->sr_hashing_context, h->handle->config.values.kex.psk, &connection->kex_state, h->logger);

    if(!connection->kex_state.last_key_exchanged_millis && h->handle->config.values.kex.rekeying_interval_ms){
        // first key exchanged - need to enable periodic rekeying
        init_send_key_exchange_event(&connection->rekeying_event,&connection->rekeying_carry_data,connection,h->handle);
        add_timed_event(h->handle->ev_sys, &connection->rekeying_event);
    }
    else{
        logger_log(h->logger,LOG_LEVEL_INFO,"RaSTA KEX", "Rekeying at %"PRIu64,get_current_time_ms());
    }

    redundancy_mux_send(mux, hb);

    connection->sn_t = connection->sn_t +1;

    connection->kex_state.last_key_exchanged_millis = get_current_time_ms();
    connection->current_state = RASTA_CONNECTION_KEX_RESP;
#else
    // should never be called
    (void) mux;
    (void) connection;
    (void) h;
    abort();
#endif
}

int send_timed_key_exchange(void *arg){
#ifdef ENABLE_OPAQUE
    struct timed_event_data *event_data = (struct timed_event_data *) arg;
    struct rasta_receive_handle *handle = (struct rasta_receive_handle *) event_data->handle;
    send_KexRequest(handle->mux,event_data->connection,handle);
    // call periodically
    reschedule_event(&event_data->connection->rekeying_event);
#else
    // should never be called
    (void) arg;
#endif
    return 0;
}

struct rasta_connection* handle_conreq(struct rasta_receive_handle *h, struct rasta_connection* connection, struct RastaPacket receivedPacket) {
    logger_log(h->logger, LOG_LEVEL_DEBUG, "RaSTA HANDLE: ConnectionRequest", "Received ConnectionRequest from %d", receivedPacket.sender_id);
    //struct rasta_connection* con = rastalist_getConnectionByRemote(&h->connections, receivedPacket.sender_id);
    if (connection == 0 || connection->current_state == RASTA_CONNECTION_CLOSED || connection->current_state == RASTA_CONNECTION_DOWN) {
        //new client
        if (connection == 0) {
            logger_log(h->logger, LOG_LEVEL_DEBUG, "RaSTA HANDLE: ConnectionRequest", "Prepare new client");
        }
        else {
            logger_log(h->logger, LOG_LEVEL_DEBUG, "RaSTA HANDLE: ConnectionRequest", "Reset existing client");
        }
        struct rasta_connection new_con;

        sr_init_connection(&new_con,receivedPacket.sender_id,h->info,h->config,h->logger, RASTA_ROLE_SERVER);

        // initialize seq num
        new_con.sn_t = new_con.sn_i = receivedPacket.sequence_number;
        //new_con.sn_t = 55;
        logger_log(h->logger, LOG_LEVEL_DEBUG, "RaSTA HANDLE: ConnectionRequest", "Using %lu as initial sequence number",
            (long unsigned int) new_con.sn_t);

        new_con.current_state = RASTA_CONNECTION_DOWN;

        // check received packet (5.5.2)
        if (!sr_check_packet(&new_con,h->logger,h->config,receivedPacket, "RaSTA HANDLE: ConnectionRequest")) {
            logger_log(h->logger, LOG_LEVEL_DEBUG, "RaSTA HANDLE: ConnectionRequest", "Packet is not valid");
            sr_close_connection(&new_con,h->handle,h->mux,h->info,RASTA_DISC_REASON_PROTOCOLERROR,0);
            return connection;
        }

        // received packet is a ConReq -> check version
        struct RastaConnectionData connectionData = extractRastaConnectionData(receivedPacket);

        logger_log(h->logger, LOG_LEVEL_DEBUG, "RaSTA HANDLE: ConnectionRequest", "Client has version %s", connectionData.version);

        if (compare_version(RASTA_VERSION, connectionData.version) == 0 ||
            compare_version(RASTA_VERSION, connectionData.version) == -1 ||
            version_accepted(h, connectionData.version)) {

            logger_log(h->logger, LOG_LEVEL_DEBUG, "RaSTA HANDLE: ConnectionRequest", "Version accepted");

            // same version, or lower version -> client has to decide -> send ConResp

            // set values according to 5.6.2 [3]
            new_con.sn_r = receivedPacket.sequence_number + 1;
            new_con.cs_t = receivedPacket.sequence_number;
            new_con.ts_r = receivedPacket.timestamp;
            new_con.cts_r = receivedPacket.confirmed_timestamp;
            new_con.cs_r = receivedPacket.confirmed_sequence_number;

            // save N_SENDMAX of partner
            new_con.connected_recv_buffer_size = connectionData.send_max;

            new_con.t_i = h->config.t_max;

            unsigned char *version = (unsigned char *) RASTA_VERSION;

            // send ConResp
            struct RastaPacket conresp = createConnectionResponse(new_con.remote_id, new_con.my_id,
                                                                  new_con.sn_t, new_con.cs_t,
                                                                  cur_timestamp(), new_con.cts_r,
                                                                  h->config.send_max,
                                                                  version, h->hashing_context);

            //printf("SENDING ConResp with SN_T=%lu\n", conresp.sequence_number);
            new_con.sn_t = new_con.sn_t + 1;

            new_con.current_state = RASTA_CONNECTION_START;

            //check if the connection was just closed
            if (connection) {
                logger_log(h->logger, LOG_LEVEL_DEBUG, "RaSTA HANDLE: ConnectionRequest", "Update Client %d", receivedPacket.sender_id);
                *connection = new_con;
                fire_on_connection_state_change(sr_create_notification_result(h->handle, connection));
                init_connection_events(h->handle, connection);
            }
            else {
                struct rasta_connection* memory = h->handle->user_handles->on_connection_start(&new_con);
                if (memory == NULL) {
                    logger_log(h->logger, LOG_LEVEL_INFO, "RaSTA HANDLE: ConnectionRequest", "refused %d", receivedPacket.sender_id);
                    return NULL;
                }
                *memory = new_con;
                add_connection_to_list(h->handle, memory);
                fire_on_connection_state_change(sr_create_notification_result(h->handle, memory));
                logger_log(h->logger, LOG_LEVEL_INFO, "RaSTA HANDLE: ConnectionRequest", "Add new client %d", receivedPacket.sender_id);

                init_connection_events(h->handle, memory);
            }

            logger_log(h->logger, LOG_LEVEL_DEBUG, "RaSTA HANDLE: ConnectionRequest", "Send Connection Response - waiting for Heartbeat");
            redundancy_mux_send(h->mux, conresp);

            freeRastaByteArray(&conresp.data);
        }
        else {
            logger_log(h->logger, LOG_LEVEL_INFO, "RaSTA HANDLE: ConnectionRequest", "Version unacceptable - sending DisconnectionRequest");
            sr_close_connection(&new_con,h->handle,h->mux,h->info,RASTA_DISC_REASON_INCOMPATIBLEVERSION,0);
            return connection;
        }
    }
    else {
        logger_log(h->logger, LOG_LEVEL_DEBUG, "RaSTA HANDLE: ConnectionRequest", "Connection is in invalid tls_state (%d) send DisconnectionRequest",connection->current_state);
        sr_close_connection(connection,h->handle,h->mux,h->info,RASTA_DISC_REASON_UNEXPECTEDTYPE,0);
    }
    return connection;
}

struct rasta_connection* handle_conresp(struct rasta_receive_handle *h, struct rasta_connection* con, struct RastaPacket receivedPacket) {

    logger_log(h->logger, LOG_LEVEL_DEBUG, "RaSTA HANDLE: ConnectionResponse", "Received ConnectionResponse from %d", receivedPacket.sender_id);

    logger_log(h->logger, LOG_LEVEL_DEBUG, "RaSTA HANDLE: ConnectionResponse", "Checking packet..");
    if (!sr_check_packet(con,h->logger,h->config,receivedPacket,"RaSTA HANDLE: ConnectionResponse")) {
        sr_close_connection(con,h->handle,h->mux,h->info, RASTA_DISC_REASON_PROTOCOLERROR, 0);
        return con;
    }

    if (con->current_state == RASTA_CONNECTION_START) {
        if (con->role == RASTA_ROLE_CLIENT) {
            //handle normal conresp
            logger_log(h->logger, LOG_LEVEL_DEBUG, "RaSTA HANDLE: ConnectionResponse", "Current tls_state is in order");

            // correct type of packet received -> version check
            struct RastaConnectionData connectionData = extractRastaConnectionData(receivedPacket);

            //logger_log(&connection->logger, LOG_LEVEL_INFO, "RaSTA open con", "server is running RaSTA version %s", connectionData.version);

            logger_log(h->logger, LOG_LEVEL_DEBUG, "RaSTA HANDLE: ConnectionResponse", "Client has version %s",connectionData.version);

            if (version_accepted(h, connectionData.version)) {

                logger_log(h->logger, LOG_LEVEL_DEBUG, "RaSTA HANDLE: ConnectionResponse", "Version accepted");

                // same version or accepted versions -> send hb to complete handshake

                // set values according to 5.6.2 [3]
                con->sn_r = receivedPacket.sequence_number + 1;
                con->cs_t = receivedPacket.sequence_number;
                con->ts_r = receivedPacket.timestamp;
                con->cs_r = receivedPacket.confirmed_sequence_number;

                //printf("RECEIVED CS_PDU=%lu (Type=%d)\n", receivedPacket.sequence_number, receivedPacket.type);

                // update tls_state, ready to send data
                con->current_state = RASTA_CONNECTION_UP;

                // send hb
                logger_log(h->logger, LOG_LEVEL_DEBUG, "RaSTA HANDLE: ConnectionResponse", "Sending heartbeat..");
                send_Heartbeat(h->mux, con, 1);

#ifdef ENABLE_OPAQUE
                if(h->handle->config.values.kex.mode == KEY_EXCHANGE_MODE_OPAQUE) {
                    send_KexRequest(h->mux, con, h);
                }
#endif

                // fire connection tls_state changed event
                fire_on_connection_state_change(sr_create_notification_result(h->handle, con));
                // fire handshake complete event
                fire_on_handshake_complete(sr_create_notification_result(h->handle, con));

                init_connection_events(h->handle, con);

                // start sending heartbeats
                enable_timed_event(&con->send_heartbeat_event);

                con->hb_locked = 0;

                // save the N_SENDMAX of remote
                con->connected_recv_buffer_size = connectionData.send_max;

                // arm the timeout timer
                enable_timed_event(&con->timeout_event);

            } else {
                // version not accepted -> disconnect
                logger_log(h->logger, LOG_LEVEL_DEBUG, "RaSTA HANDLE: ConnectionResponse", "Version not acceptable - send DisonnectionRequest");
                sr_close_connection(con,h->handle,h->mux,h->info,RASTA_DISC_REASON_INCOMPATIBLEVERSION, 0);
                return con;
            }
        }
        else {
            //Server don't receive conresp
            sr_close_connection(con, h->handle, h->mux, h->info, RASTA_DISC_REASON_UNEXPECTEDTYPE, 0);

            logger_log(h->logger, LOG_LEVEL_DEBUG, "RaSTA HANDLE: ConnectionResponse", "Server received ConnectionResponse - send Disconnection Request");
            return con;
        }
    }
    else if (con->current_state == RASTA_CONNECTION_RETRREQ || con->current_state == RASTA_CONNECTION_RETRRUN || con->current_state == RASTA_CONNECTION_UP) {
        sr_close_connection(con,h->handle,h->mux,h->info,RASTA_DISC_REASON_UNEXPECTEDTYPE, 0);
        logger_log(h->logger, LOG_LEVEL_DEBUG, "RaSTA HANDLE: ConnectionResponse", "Received ConnectionResponse in wrong tls_state - semd DisconnectionRequest");
        return con;
    }
    return con;
}

/**
 * processes a received Key Exchange Request packet
 * @param con the used connection
 * @param packet the received Key Exchange Request packet
 */
void handle_kex_request(struct rasta_receive_handle *h, struct rasta_connection *connection, struct RastaPacket receivedPacket){
    logger_log(h->logger, LOG_LEVEL_INFO, "RaSTA HANDLE: Key Exchange Request", "received Data");

    if (sr_sn_in_seq(connection, receivedPacket)){
        if (connection->current_state != RASTA_CONNECTION_KEX_REQ && (!h->handle->config.values.kex.rekeying_interval_ms || connection->current_state != RASTA_CONNECTION_UP)){
            // received Key Exchange Request in the wrong phase -> disconnect and close
            sr_close_connection(connection,h->handle,h->mux,h->info, RASTA_DISC_REASON_UNEXPECTEDTYPE ,0);
        } else{
            // sn_in_seq == true -> check cts_in_seq

            logger_log(h->logger, LOG_LEVEL_INFO, "RaSTA HANDLE: KEX Req", "SN in SEQ");

            if (sr_cts_in_seq(connection,h->config, receivedPacket)){
                if(h->handle->config.values.kex.mode == KEY_EXCHANGE_MODE_NONE){
                    logger_log(h->logger, LOG_LEVEL_ERROR, "RaSTA HANDLE: KEX Req","Key exchange request received when not activated!");
                    sr_close_connection(connection,h->handle,h->mux,h->info, RASTA_DISC_REASON_UNEXPECTEDTYPE ,0);
                    return;
                }
#ifdef ENABLE_OPAQUE

                struct RastaPacket response;
                connection->kex_state.last_key_exchanged_millis = get_current_time_ms();

                if(connection->kex_state.last_key_exchanged_millis){
                    logger_log(h->logger, LOG_LEVEL_INFO, "RaSTA HANDLE: KEX Resp", "Accepted rekeying at %"PRIu64,connection->kex_state.last_key_exchanged_millis);
                }

                logger_log(h->logger, LOG_LEVEL_INFO, "RaSTA HANDLE: KEX Req", "CTS in SEQ");

                logger_log(h->logger, LOG_LEVEL_INFO, "RaSTA HANDLE: KEX Req","Key exchange request received at %"PRIu64,connection->kex_state.last_key_exchanged_millis);
                // valid Key Exchange request packet received

                response = createKexResponse(connection->remote_id, connection->my_id, connection->sn_t,
                                             receivedPacket.sequence_number, current_ts(),
                                             receivedPacket.timestamp, h->hashing_context, h->handle->config.values.kex.psk,
                                             (uint8_t *) receivedPacket.data.bytes, receivedPacket.data.length, connection->sn_i,
                                             &connection->kex_state,
                                             &h->handle->config.values.kex, h->logger);

                redundancy_mux_send(h->mux, response);

                // set values according to 5.6.2 [3]
                connection->sn_r = receivedPacket.sequence_number +1;
                connection->sn_t += 1;
                connection->cs_t = receivedPacket.sequence_number;
                connection->cs_r = receivedPacket.confirmed_sequence_number;
                connection->ts_r = receivedPacket.timestamp;
                connection->cts_r = receivedPacket.confirmed_timestamp;
                // con->cts_r = current_timestamp();

                // cs_r updated, remove confirmed messages
                sr_remove_confirmed_messages(h,connection);

                // wait for client to send auth packet, indicating that on the client's side, the exchange worked
                connection->current_state = RASTA_CONNECTION_KEX_AUTH;

                logger_hexdump(h->logger,LOG_LEVEL_INFO,connection->kex_state.session_key,sizeof(connection->kex_state.session_key),"Setting hash key to:");

                rasta_set_hash_key_variable(h->hashing_context, (char *) connection->kex_state.session_key, sizeof(connection->kex_state.session_key));

#else
                logger_log(h->logger, LOG_LEVEL_ERROR, "RaSTA HANDLE: KEX Req", "Not implemented!");

                abort();
#endif


            } else{
                logger_log(h->logger, LOG_LEVEL_INFO, "RaSTA HANDLE: Kex", "CTS not in SEQ");

                // increase cs error counter
                connection->errors.cs++;

                // send DiscReq and close connection
                sr_close_connection(connection,h->handle,h->mux,h->info, RASTA_DISC_REASON_PROTOCOLERROR ,0);
            }
        }
    } else{
        // received key exchange request in phase during which I should not have received one -> disconnect and close
        sr_close_connection(connection,h->handle,h->mux,h->info, RASTA_DISC_REASON_UNEXPECTEDTYPE ,0);
    }
}

/**
 * processes a received Key Exchange Response packet
 * @param con the used connection
 * @param packet the received Key Exchange Response packet
 */
void handle_kex_response(struct rasta_receive_handle *h, struct rasta_connection *connection, struct RastaPacket receivedPacket){
    logger_log(h->logger, LOG_LEVEL_INFO, "RaSTA HANDLE: Key Exchange Response", "received Data");

    if (sr_sn_in_seq(connection, receivedPacket)){
        if (connection->current_state != RASTA_CONNECTION_KEX_RESP){
            // received Key Exchange Response in the wrong phase -> disconnect and close
            sr_close_connection(connection,h->handle,h->mux,h->info, RASTA_DISC_REASON_UNEXPECTEDTYPE ,0);
        } else{
            // sn_in_seq == true -> check cts_in_seq
            logger_log(h->logger, LOG_LEVEL_INFO, "RaSTA HANDLE: KEX Resp", "SN in SEQ");

            if (sr_cts_in_seq(connection,h->config, receivedPacket)){
                if(h->handle->config.values.kex.mode == KEY_EXCHANGE_MODE_NONE){
                    logger_log(h->logger, LOG_LEVEL_ERROR, "RaSTA HANDLE: KEX Resp","Key exchange response received when not activated!");
                    sr_close_connection(connection,h->handle,h->mux,h->info, RASTA_DISC_REASON_UNEXPECTEDTYPE ,0);
                    return;
                }
#ifdef ENABLE_OPAQUE

                struct RastaPacket response;
                int ret;

                logger_log(h->logger, LOG_LEVEL_INFO, "RaSTA HANDLE: KEX Resp", "CTS in SEQ");
                // valid Key Exchange response packet received
                ret = kex_recover_credential(&connection->kex_state,(const uint8_t *) receivedPacket.data.bytes,receivedPacket.data.length,connection->my_id,connection->remote_id,connection->sn_i,h->logger);

                if(ret){
                    logger_log(h->logger,LOG_LEVEL_ERROR,"RaSTA HANDLE: KEX Resp", "Could not recover credentials!");
                    sr_close_connection(connection,h->handle,h->mux,h->info, RASTA_DISC_REASON_UNEXPECTEDTYPE ,0);
                    return;
                }
                response = createKexAuthentication(connection->remote_id,connection->my_id,connection->sn_t,receivedPacket.sequence_number,current_ts(),receivedPacket.timestamp,h->hashing_context,connection->kex_state.user_auth_server,sizeof(connection->kex_state.user_auth_server),h->logger);

                redundancy_mux_send(h->mux, response);

                // set values according to 5.6.2 [3]
                connection->sn_r = receivedPacket.sequence_number +1;
                connection->sn_t += 1;
                connection->cs_t = receivedPacket.sequence_number;
                connection->cs_r = receivedPacket.confirmed_sequence_number;
                connection->ts_r = receivedPacket.timestamp;
                connection->cts_r = receivedPacket.confirmed_timestamp;
                // con->cts_r = current_timestamp();

                // cs_r updated, remove confirmed messages
                sr_remove_confirmed_messages(h,connection);

                // kex is done from our PoV, can expect data from now
                connection->current_state = RASTA_CONNECTION_UP;

                logger_hexdump(h->logger,LOG_LEVEL_INFO,connection->kex_state.session_key,sizeof(connection->kex_state.session_key),"Setting hash key to:");

                rasta_set_hash_key_variable(h->hashing_context, (char *) connection->kex_state.session_key, sizeof(connection->kex_state.session_key));
#else
                logger_log(h->logger, LOG_LEVEL_ERROR, "RaSTA HANDLE: KEX Resp", "Not implemented!");
                abort();
#endif

            } else{
                logger_log(h->logger, LOG_LEVEL_INFO, "RaSTA HANDLE: Kex", "CTS not in SEQ");

                // increase cs error counter
                connection->errors.cs++;

                // send DiscReq and close connection
                sr_close_connection(connection,h->handle,h->mux,h->info, RASTA_DISC_REASON_PROTOCOLERROR ,0);
            }
        }
    } else{
        // received key exchange response in phase during which I should not have received one -> disconnect and close
        sr_close_connection(connection,h->handle,h->mux,h->info, RASTA_DISC_REASON_UNEXPECTEDTYPE ,0);
    }
}

/**
 * processes a received Key Exchange Authentication packet
 * @param con the used connection
 * @param packet the received Key Exchange Authentication packet
 */
void handle_kex_auth(struct rasta_receive_handle *h, struct rasta_connection *connection, struct RastaPacket receivedPacket){
    logger_log(h->logger, LOG_LEVEL_INFO, "RaSTA HANDLE: Key Exchange Authentication", "received Data");

    if (sr_sn_in_seq(connection, receivedPacket)){
        if (connection->current_state != RASTA_CONNECTION_KEX_AUTH){
            // received Key Exchange Authentication in the wrong phase -> disconnect and close
            sr_close_connection(connection,h->handle,h->mux,h->info, RASTA_DISC_REASON_UNEXPECTEDTYPE ,0);
        } else{
            // sn_in_seq == true -> check cts_in_seq

            logger_log(h->logger, LOG_LEVEL_INFO, "RaSTA HANDLE: KEX Auth", "SN in SEQ");

            if (sr_cts_in_seq(connection,h->config, receivedPacket)){

                if(h->handle->config.values.kex.mode == KEY_EXCHANGE_MODE_NONE){
                    logger_log(h->logger, LOG_LEVEL_ERROR, "RaSTA HANDLE: KEX Auth","Key exchange Authentication received when not activated!");
                    sr_close_connection(connection,h->handle,h->mux,h->info, RASTA_DISC_REASON_UNEXPECTEDTYPE ,0);
                    return;
                }
#ifdef ENABLE_OPAQUE
                int ret;
                logger_log(h->logger, LOG_LEVEL_INFO, "RaSTA HANDLE: KEX Auth", "CTS in SEQ");
                // valid Key Exchange Authentication packet received
                ret = kex_authenticate_user(&connection->kex_state,(const uint8_t *) receivedPacket.data.bytes,receivedPacket.data.length,h->logger);

                if(ret){
                    logger_log(h->logger,LOG_LEVEL_ERROR,"RaSTA HANDLE: KEX Auth", "Could not authenticate user");
                    sr_close_connection(connection,h->handle,h->mux,h->info, RASTA_DISC_REASON_UNEXPECTEDTYPE ,0);
                    return;
                }

                // set values according to 5.6.2 [3]
                connection->sn_r = receivedPacket.sequence_number +1;
                connection->cs_t = receivedPacket.sequence_number;
                connection->cs_r = receivedPacket.confirmed_sequence_number;
                connection->ts_r = receivedPacket.timestamp;
                connection->cts_r = receivedPacket.confirmed_timestamp;
                // con->cts_r = current_timestamp();

                // cs_r updated, remove confirmed messages
                sr_remove_confirmed_messages(h,connection);

                // kex is done from our PoV, can expect data from now
                connection->current_state = RASTA_CONNECTION_UP;
#else
                logger_log(h->logger, LOG_LEVEL_ERROR, "RaSTA HANDLE: KEX Auth", "Not implemented!");
                abort();
#endif

            } else{
                logger_log(h->logger, LOG_LEVEL_INFO, "RaSTA HANDLE: Kex", "CTS not in SEQ");

                // increase cs error counter
                connection->errors.cs++;

                // send DiscReq and close connection
                sr_close_connection(connection,h->handle,h->mux,h->info, RASTA_DISC_REASON_PROTOCOLERROR ,0);
            }
        }
    } else{
        // received key exchange response in phase during which I should not have received one -> disconnect and close
        sr_close_connection(connection,h->handle,h->mux,h->info, RASTA_DISC_REASON_UNEXPECTEDTYPE ,0);
    }
}

void handle_discreq(struct rasta_receive_handle *h, struct rasta_connection *connection, struct RastaPacket receivedPacket){
    logger_log(h->logger, LOG_LEVEL_INFO, "RaSTA HANDLE: DisconnectionRequest", "received DiscReq");

    connection->current_state = RASTA_CONNECTION_CLOSED;
    sr_reset_connection(connection,connection->remote_id,h->info);

    // remove redundancy channel
    redundancy_mux_remove_channel(h->mux, connection->remote_id);

    //struct RastaDisconnectionData disconnectionData = extractRastaDisconnectionData(receivedPacket);

    // fire connection tls_state changed event
    fire_on_connection_state_change(sr_create_notification_result(h->handle,connection));
    // fire disconnection request received event
    struct RastaDisconnectionData data= extractRastaDisconnectionData(receivedPacket);
    fire_on_discrequest_state_change(sr_create_notification_result(h->handle,connection),data);
}

void handle_hb(struct rasta_receive_handle *h, struct rasta_connection *connection, struct RastaPacket receivedPacket) {
    logger_log(h->logger, LOG_LEVEL_DEBUG, "RaSTA HANDLE: Heartbeat", "Received heartbeat from %d", receivedPacket.sender_id);

    if (connection->current_state == RASTA_CONNECTION_START) {
        //heartbeat is for connection setup
        logger_log(h->logger, LOG_LEVEL_DEBUG, "RaSTA HANDLE: Heartbeat", "Establish connection");

        // if SN not in Seq -> disconnect and close connection
        if (!sr_sn_in_seq(connection, receivedPacket)){
            logger_log(h->logger, LOG_LEVEL_INFO, "RaSTA HANDLE: Heartbeat", "Connection HB SN not in Seq");

            if (connection->role == RASTA_ROLE_SERVER){
                // SN not in Seq
                sr_close_connection(connection, h->handle, h->mux, h->info, RASTA_DISC_REASON_SEQNERROR,0);
            } else{
                // Client
                sr_close_connection(connection, h->handle, h->mux, h->info, RASTA_DISC_REASON_UNEXPECTEDTYPE,0);
            }
        }

        // if client receives HB in START -> disconnect and close
        if (connection->role == RASTA_ROLE_CLIENT){
            sr_close_connection(connection, h->handle, h->mux, h->info, RASTA_DISC_REASON_UNEXPECTEDTYPE,0);
        }

        if (sr_cts_in_seq(connection, h->config, receivedPacket)){
            // set values according to 5.6.2 [3]
            logger_log(h->logger, LOG_LEVEL_DEBUG, "RaSTA HANDLE: Heartbeat", "Heartbeat is valid connection successful");
            connection->sn_r = receivedPacket.sequence_number +1;
            connection->cs_t = receivedPacket.sequence_number;
            connection->cs_r = receivedPacket.confirmed_sequence_number;
            connection->ts_r = receivedPacket.timestamp;

            if(h->handle->config.values.kex.mode == KEY_EXCHANGE_MODE_NONE) {
                // sequence number correct, ready to receive data
                connection->current_state = RASTA_CONNECTION_UP;
            }
            else{
                // need to negotiate session key first
                connection->current_state = RASTA_CONNECTION_KEX_REQ;
            }

            connection->hb_locked = 0;

            // fire connection tls_state changed event
            fire_on_connection_state_change(sr_create_notification_result(h->handle,connection));
            // fire handshake complete event
            fire_on_handshake_complete(sr_create_notification_result(h->handle, connection));

            // start sending heartbeats
            enable_timed_event(&connection->send_heartbeat_event);

            // arm the timeout timer
            enable_timed_event(&connection->timeout_event);
            return;
        } else{
            logger_log(h->logger, LOG_LEVEL_DEBUG, "RaSTA HANDLE: Heartbeat", "Heartbeat is invalid");

            // sequence number check failed -> disconnect
            sr_close_connection(connection,h->handle,h->mux,h->info,RASTA_DISC_REASON_PROTOCOLERROR,0);
            return;
        }
    }

    if (sr_sn_in_seq(connection, receivedPacket)){
        logger_log(h->logger, LOG_LEVEL_DEBUG, "RaSTA HANDLE: Heartbeat", "SN in SEQ");
        // heartbeats also permissible during key exchange phase, since computation could exceed heartbeat interval
        if (connection->current_state == RASTA_CONNECTION_UP || connection->current_state == RASTA_CONNECTION_RETRRUN || connection->current_state == RASTA_CONNECTION_KEX_REQ || connection->current_state == RASTA_CONNECTION_KEX_RESP || connection->current_state == RASTA_CONNECTION_KEX_AUTH){
            // check cts_in_seq
            if (sr_cts_in_seq(connection,h->config, receivedPacket)){
                logger_log(h->logger, LOG_LEVEL_DEBUG, "RaSTA HANDLE: Heartbeat", "CTS in SEQ");

                updateTI(receivedPacket.confirmed_timestamp, connection,h->config);
                updateDiagnostic(connection,receivedPacket,h->config,h->handle);

                // set values according to 5.6.2 [3]
                connection->sn_r = receivedPacket.sequence_number +1;
                connection->cs_t = receivedPacket.sequence_number;
                connection->cs_r = receivedPacket.confirmed_sequence_number;
                connection->ts_r = receivedPacket.timestamp;

                connection->cts_r = receivedPacket.confirmed_timestamp;
                if (connection->current_state == RASTA_CONNECTION_RETRRUN) {
                    connection->current_state = RASTA_CONNECTION_UP;
                    logger_log(h->logger, LOG_LEVEL_DEBUG, "RaSTA HANDLE: Heartbeat", "State changed from RetrRun to Up");
                    fire_on_connection_state_change(sr_create_notification_result(h->handle,connection));
                }
            } else{
                logger_log(h->logger, LOG_LEVEL_DEBUG, "RaSTA HANDLE: Heartbeat", "CTS not in SEQ - send DisconnectionRequest");
                // close connection
                sr_close_connection(connection,h->handle,h->mux,h->info, RASTA_DISC_REASON_TIMEOUT, 0);
            }
        }
    } else{
        logger_log(h->logger, LOG_LEVEL_DEBUG, "RaSTA HANDLE: Heartbeat", "SN not in SEQ");

        if (connection->current_state == RASTA_CONNECTION_UP || connection->current_state == RASTA_CONNECTION_RETRRUN){
            // ignore message, send RetrReq and goto tls_state RetrReq
            //TODO:send retransmission
            //send_retrreq(con);
            connection->current_state = RASTA_CONNECTION_RETRREQ;
            logger_log(h->logger, LOG_LEVEL_DEBUG, "RaSTA HANDLE: Heartbeat", "Send retransmission");

            // fire connection tls_state changed event
            fire_on_connection_state_change(sr_create_notification_result(h->handle,connection));
        }
    }
}

/**
 * processes a received Data packet
 * @param con the used connection
 * @param packet the received data packet
 */
void handle_data(struct rasta_receive_handle *h, struct rasta_connection *connection, struct RastaPacket receivedPacket){
    logger_log(h->logger, LOG_LEVEL_INFO, "RaSTA HANDLE: Data", "received Data");

    if (sr_sn_in_seq(connection, receivedPacket)){
        if (connection->current_state == RASTA_CONNECTION_START || connection->current_state == RASTA_CONNECTION_KEX_REQ ||connection->current_state == RASTA_CONNECTION_KEX_RESP || connection->current_state == RASTA_CONNECTION_KEX_AUTH){
            // received data in START or when key exchange still in progress-> disconnect and close
            sr_close_connection(connection,h->handle,h->mux,h->info, RASTA_DISC_REASON_UNEXPECTEDTYPE ,0);
        } else if (connection->current_state == RASTA_CONNECTION_UP){
            // sn_in_seq == true -> check cts_in_seq

            logger_log(h->logger, LOG_LEVEL_INFO, "RaSTA HANDLE: Data", "SN in SEQ");

            if (sr_cts_in_seq(connection,h->config, receivedPacket)){
                logger_log(h->logger, LOG_LEVEL_INFO, "RaSTA HANDLE: Data", "CTS in SEQ");
                // valid data packet received
                // read application messages and push into queue
                sr_add_app_messages_to_buffer(h,connection,receivedPacket);

                // set values according to 5.6.2 [3]
                connection->sn_r = receivedPacket.sequence_number +1;
                connection->cs_t = receivedPacket.sequence_number;
                connection->cs_r = receivedPacket.confirmed_sequence_number;
                connection->ts_r = receivedPacket.timestamp;
                connection->cts_r = receivedPacket.confirmed_timestamp;
                // con->cts_r = current_timestamp();

                // cs_r updated, remove confirmed messages
                sr_remove_confirmed_messages(h,connection);


            } else{
                logger_log(h->logger, LOG_LEVEL_INFO, "RaSTA HANDLE: Data", "CTS not in SEQ");

                // increase cs error counter
                connection->errors.cs++;

                // send DiscReq and close connection
                sr_close_connection(connection,h->handle,h->mux,h->info, RASTA_DISC_REASON_PROTOCOLERROR ,0);
            }
        } else if (connection->current_state == RASTA_CONNECTION_RETRRUN){
            if (sr_cts_in_seq(connection, h->config, receivedPacket)){
                // set values according to 5.6.2 [3]
                connection->sn_r = receivedPacket.sequence_number + 1;
                connection->cs_t = receivedPacket.sequence_number;
                connection->ts_r = receivedPacket.timestamp;
            } else{
                // retransmission failed, disconnect and close
                sr_close_connection(connection,h->handle,h->mux,h->info, RASTA_DISC_REASON_PROTOCOLERROR ,0);
            }
        }
    } else{

        if (connection->current_state == RASTA_CONNECTION_START){
            // received data in START -> disconnect and close
            sr_close_connection(connection,h->handle,h->mux,h->info, RASTA_DISC_REASON_UNEXPECTEDTYPE ,0);
        } else if (connection->current_state == RASTA_CONNECTION_RETRRUN || connection->current_state == RASTA_CONNECTION_UP){
            // increase SN error counter
            connection->errors.sn++;

            logger_log(h->logger, LOG_LEVEL_INFO, "RaSTA HANDLE: Data", "send retransmission request");
            // send RetrReq
            send_RetransmissionRequest(h->mux, connection);

            // change tls_state to RetrReq
            connection->current_state = RASTA_CONNECTION_RETRREQ;

            fire_on_connection_state_change(sr_create_notification_result(h->handle,connection));
        } else if (connection->current_state == RASTA_CONNECTION_RETRREQ){
            logger_log(h->logger, LOG_LEVEL_INFO, "RaSTA HANDLE: Data", "package is ignored - waiting for RETRResponse");
        }
    }
}

/**
 * processes a received RetrReq packet
 * @param con the used connection
 * @param packet the received RetrReq packet
 */
void handle_retrreq(struct rasta_receive_handle *h, struct rasta_connection *connection, struct RastaPacket receivedPacket){
    logger_log(h->logger, LOG_LEVEL_INFO, "RaSTA receive", "received RetrReq");

    if (sr_sn_in_seq(connection,receivedPacket)){
        // sn_in_seq == true
        logger_log(h->logger, LOG_LEVEL_INFO, "RaSTA receive", "RetrReq SNinSeq");


        if (connection->current_state == RASTA_CONNECTION_RETRRUN) {
            logger_log(h->logger, LOG_LEVEL_INFO, "RaSTA receive", "RetrReq: got RetrReq packet in RetrRun mode. closing connection.");

            // send DiscReq to client
            sr_close_connection(connection,h->handle,h->mux,h->info,RASTA_DISC_REASON_RETRFAILED, 0);
            //printf("Connection closed / DiscReq sent!\n");
        }

        // FIXME: update connection attr (copy from RASTA_TYPE_DATA case, DRY)
        // set values according to 5.6.2 [3]
        connection->sn_r = receivedPacket.sequence_number +1;
        connection->cs_t = receivedPacket.sequence_number;
        connection->cs_r = receivedPacket.confirmed_sequence_number;
        connection->ts_r = receivedPacket.timestamp;

        // con->cts_r = current_timestamp();

        // cs_r updated, remove confirmed messages
        sr_remove_confirmed_messages(h,connection);

        // send retransmission response
        send_RetransmissionResponse(h->mux,connection);
        logger_log(h->logger, LOG_LEVEL_INFO, "RaSTA receive", "send RetrRes");

        sr_retransmit_data(h,connection);

        if (connection->current_state == RASTA_CONNECTION_UP){
            // change tls_state to up
            connection->current_state = RASTA_CONNECTION_UP;
        } else if(connection->current_state == RASTA_CONNECTION_RETRREQ){
            // change tls_state to RetrReq
            connection->current_state = RASTA_CONNECTION_RETRREQ;
        }

        // fire connection tls_state changed event
        fire_on_connection_state_change(sr_create_notification_result(h->handle,connection));
    } else{
        // sn_in_seq == false
        connection->cs_r = receivedPacket.confirmed_sequence_number;

        // cs_r updated, remove confirmed messages
        sr_remove_confirmed_messages(h,connection);

        // send retransmission response
        send_RetransmissionResponse(h->mux, connection);
        logger_log(h->logger, LOG_LEVEL_INFO, "RaSTA receive", "send RetrRes");

        sr_retransmit_data(h,connection);
        // change tls_state to RetrReq
        connection->current_state = RASTA_CONNECTION_RETRREQ;

        // fire connection tls_state changed event
        fire_on_connection_state_change(sr_create_notification_result(h->handle,connection));
    }
}


/**
 * processes a received RetrResp packet
 * @param con the used connection
 * @param packet the received RetrResp packet
 */
void handle_retrresp(struct rasta_receive_handle *h, struct rasta_connection *connection, struct RastaPacket receivedPacket){
    if (connection->current_state == RASTA_CONNECTION_RETRREQ) {
        logger_log(h->logger, LOG_LEVEL_INFO, "RaSTA receive", "starting receive retransmitted data");
        // check cts_in_seq
        logger_log(h->logger, LOG_LEVEL_INFO, "RaSTA receive", "RetrResp: CTS in Seq");

        // change to retransmission tls_state
        connection->current_state = RASTA_CONNECTION_RETRRUN;

        // set values according to 5.6.2 [3]
        connection->sn_r = receivedPacket.sequence_number +1;
        connection->cs_t = receivedPacket.sequence_number;
        connection->cs_r = receivedPacket.confirmed_sequence_number;
        connection->ts_r = receivedPacket.timestamp;

        connection->cts_r = receivedPacket.confirmed_timestamp;
    } else {
        logger_log(h->logger, LOG_LEVEL_ERROR, "RaSTA receive", "received packet type retr_resp, but not in tls_state retr_req");
        sr_close_connection(connection,h->handle,h->mux,h->info,RASTA_DISC_REASON_UNEXPECTEDTYPE, 0);
    }
}

/**
 * processes a received RetrData packet
 * @param con the used connection
 * @param packet the received data packet
 */
void handle_retrdata(struct rasta_receive_handle *h, struct rasta_connection *connection, struct RastaPacket receivedPacket){
    if (sr_sn_in_seq(connection,receivedPacket)){

        if (connection->current_state == RASTA_CONNECTION_UP){
            // close connection
            sr_close_connection(connection,h->handle,h->mux,h->info,RASTA_DISC_REASON_UNEXPECTEDTYPE,0);
        } else if (connection->current_state == RASTA_CONNECTION_RETRRUN){
            if (!sr_cts_in_seq(connection,h->config,receivedPacket)){
                // cts not in seq -> close connection
                sr_close_connection(connection,h->handle,h->mux,h->info,RASTA_DISC_REASON_PROTOCOLERROR,0);
            } else{
                //cts is in seq -> add data to receive buffer
                logger_log(h->logger, LOG_LEVEL_DEBUG, "Process RetrData", "CTS in seq, adding messages to buffer");
                sr_add_app_messages_to_buffer(h,connection,receivedPacket);

                // set values according to 5.6.2 [3]
                connection->sn_r = receivedPacket.sequence_number +1;
                connection->cs_t = receivedPacket.sequence_number;
                connection->cs_r = receivedPacket.confirmed_sequence_number;
                connection->ts_r = receivedPacket.timestamp;
            }
        }
    } else{
        // sn not in seq
        logger_log(h->logger, LOG_LEVEL_DEBUG, "Process RetrData", "SN not in Seq");
        logger_log(h->logger, LOG_LEVEL_DEBUG, "Process RetrData", "SN_PDU=%lu, SN_R=%lu",
            (long unsigned int) receivedPacket.sequence_number, (long unsigned int) connection->sn_r);
        if (connection->current_state == RASTA_CONNECTION_UP){
            // close connection
            sr_close_connection(connection,h->handle,h->mux,h->info,RASTA_DISC_REASON_UNEXPECTEDTYPE,0);
        }else if (connection->current_state == RASTA_CONNECTION_RETRRUN){
            // send RetrReq
            logger_log(h->logger, LOG_LEVEL_DEBUG, "Process RetrData", "changing to tls_state RetrReq");
            send_RetransmissionRequest(h->mux,connection);
            connection->current_state = RASTA_CONNECTION_RETRREQ;
            fire_on_connection_state_change(sr_create_notification_result(h->handle,connection));
        }
    }
}

#ifdef ENABLE_OPAQUE
bool sr_rekeying_skipped(struct rasta_connection *connection, struct RastaConfigKex *kexConfig) {
    uint64_t current_time;
    if(connection->current_state == RASTA_CONNECTION_KEX_REQ){
        // already waiting for key exchange
        return false;
    }

    if(connection->role != RASTA_ROLE_SERVER){
        // client cannot expect to receive key requests from server
        return false;
    }

    if(!kexConfig->rekeying_interval_ms || !connection->kex_state.last_key_exchanged_millis){
        // no rekeying or no initial time yet
        return false;
    }

    current_time = get_current_time_ms();

    return current_time - connection->kex_state.last_key_exchanged_millis > REKEYING_ALLOWED_DELAY_MS + kexConfig->rekeying_interval_ms;
}
#else
bool sr_rekeying_skipped(struct rasta_connection *connection, struct RastaConfigKex *kexConfig){
    // no rekeying possible without key exchange
    (void) connection;
    (void) kexConfig;
    return false;
}
#endif

/*
 * threads
 */

int on_readable_event(void* handle) {
    struct rasta_receive_handle *h = (struct rasta_receive_handle*) handle;

    // wait for incoming packets
    struct RastaPacket receivedPacket;
    if (!redundancy_mux_try_retrieve_all(h->mux, &receivedPacket)) {
        return 0;
    }

    logger_log(h->logger, LOG_LEVEL_DEBUG, "RaSTA RECEIVE", "Received packet %d from %d to %d", receivedPacket.type, receivedPacket.sender_id, receivedPacket.receiver_id);

    struct rasta_connection* con;
    for (con = h->handle->first_con; con; con = con->linkedlist_next) {
        if (con->remote_id == receivedPacket.sender_id) break;
    }
    //new client request
    if (receivedPacket.type == RASTA_TYPE_CONNREQ){
        con = handle_conreq(h, con, receivedPacket);

        freeRastaByteArray(&receivedPacket.data);
        return 0;
    }

    if (con == NULL) {
        logger_log(h->logger, LOG_LEVEL_DEBUG, "RaSTA RECEIVE", "Received packet (%d) from unknown source %d", receivedPacket.type, receivedPacket.sender_id);
        //received packet from unknown source
        //TODO: can these packets be ignored?

        freeRastaByteArray(&receivedPacket.data);
        return 0;
    }

    //handle response
    if (receivedPacket.type == RASTA_TYPE_CONNRESP) {
        handle_conresp(h, con, receivedPacket);

        freeRastaByteArray(&receivedPacket.data);
        return 0;
    }


    logger_log(h->logger, LOG_LEVEL_DEBUG, "RaSTA RECEIVE", "Checking packet ...");

    // check message checksum
    if (!receivedPacket.checksum_correct){
        logger_log(h->logger, LOG_LEVEL_ERROR, "RaSTA RECEIVE", "Received packet checksum incorrect");
        // increase safety error counter
        con->errors.safety++;

        freeRastaByteArray(&receivedPacket.data);
        return 0;
    }

    // check for plausible ids
    if (!sr_message_authentic(con, receivedPacket)) {
        logger_log(h->logger, LOG_LEVEL_ERROR, "RaSTA RECEIVE", "Received packet invalid sender/receiver");
        // increase address error counter
        con->errors.address++;

        freeRastaByteArray(&receivedPacket.data);
        return 0;
    }

    // check sequency number range
    if (!sr_sn_range_valid(con, h->config, receivedPacket)){
        logger_log(h->logger, LOG_LEVEL_ERROR, "RaSTA RECEIVE", "Received packet sn range invalid");

        // invalid -> increase error counter and discard packet
        con->errors.sn++;

        freeRastaByteArray(&receivedPacket.data);
        return 0;
    }

    // check confirmed sequence number
    if (!sr_cs_valid(con, receivedPacket)){
        logger_log(h->logger, LOG_LEVEL_ERROR, "RaSTA RECEIVE", "Received packet cs invalid");

        // invalid -> increase error counter and discard packet
        con->errors.cs++;

        freeRastaByteArray(&receivedPacket.data);
        return 0;
    }

    if(sr_rekeying_skipped(con,&h->handle->config.values.kex)){
        logger_log(h->logger, LOG_LEVEL_ERROR, "RaSTA KEX", "Did not receive key exchange request for rekeying in time at %"PRIu64" - disconnecting!",get_current_time_ms());
        sr_close_connection(con,h->handle,h->mux,h->info,RASTA_DISC_REASON_TIMEOUT,0);
        freeRastaByteArray(&receivedPacket.data);
        return 0;
    }

    switch (receivedPacket.type){
        case RASTA_TYPE_RETRDATA:
            handle_retrdata(h,con, receivedPacket);
            break;
        case RASTA_TYPE_DATA:
            handle_data(h,con, receivedPacket);
            break;
        case RASTA_TYPE_RETRREQ:
            handle_retrreq(h,con, receivedPacket);
            break;
        case RASTA_TYPE_RETRRESP:
            handle_retrresp(h,con, receivedPacket);
            break;
        case RASTA_TYPE_DISCREQ:
            handle_discreq(h,con, receivedPacket);
            break;
        case RASTA_TYPE_HB:
            handle_hb(h,con, receivedPacket);
            break;
#ifdef ENABLE_OPAQUE
        case RASTA_TYPE_KEX_REQUEST:
            handle_kex_request(h,con,receivedPacket);
            break;
        case RASTA_TYPE_KEX_RESPONSE:
            handle_kex_response(h,con,receivedPacket);
            break;
        case RASTA_TYPE_KEX_AUTHENTICATION:
            handle_kex_auth(h,con,receivedPacket);
            break;
#endif
        default:
            logger_log(h->logger, LOG_LEVEL_ERROR, "RaSTA RECEIVE", "Received unexpected packet type %d", receivedPacket.type);
            // increase type error counter
            con->errors.type++;
            break;
    }

    freeRastaByteArray(&receivedPacket.data);
    return 0;
}

int event_connection_expired(void* carry_data) {
    struct timed_event_data* data = carry_data;
    struct rasta_heartbeat_handle *h = (struct rasta_heartbeat_handle*) data->handle;
    logger_log(h->logger, LOG_LEVEL_DEBUG, "RaSTA HEARTBEAT", "T_i timer expired - send DisconnectionRequest");

    struct rasta_connection* connection = data->connection;
    //so check if connection is valid

    if (connection == NULL || connection->hb_locked) {
        return 0;
    }

    //connection is valid, check current tls_state
    if (connection->current_state == RASTA_CONNECTION_UP
        || connection->current_state == RASTA_CONNECTION_RETRREQ
        || connection->current_state == RASTA_CONNECTION_RETRRUN) {

        // fire heartbeat timeout event
        fire_on_heartbeat_timeout(sr_create_notification_result(h->handle, connection));

        // T_i expired -> close connection
        sr_close_connection(connection,h->handle,h->mux,h->info, RASTA_DISC_REASON_TIMEOUT, 0);
        logger_log(h->logger, LOG_LEVEL_DEBUG, "RaSTA HEARTBEAT", "T_i timer expired - \033[91mdisconnected\033[0m");
    }

    disable_timed_event(&connection->send_heartbeat_event);
    disable_timed_event(&connection->timeout_event);
    return 0;
}

int heartbeat_send_event(void* carry_data) {
    struct timed_event_data* data = carry_data;
    struct rasta_heartbeat_handle* h = (struct rasta_heartbeat_handle*) data->handle;

    struct rasta_connection* connection = data->connection;


    if (connection == NULL || connection->hb_locked) {
        return 0;
    }


    //connection is valid, check current tls_state
    if (connection->current_state == RASTA_CONNECTION_UP
        || connection->current_state == RASTA_CONNECTION_RETRREQ
        || connection->current_state == RASTA_CONNECTION_RETRRUN) {
        send_Heartbeat(h->mux, connection, 0);

        logger_log(h->logger, LOG_LEVEL_DEBUG, "RaSTA HEARTBEAT", "Heartbeat sent to %d", connection->remote_id);
    }

    return 0;
}

// TODO: split up this mess of a function
int data_send_event(void * carry_data) {
    struct rasta_sending_handle * h = carry_data;

    for (struct rasta_connection* con = h->handle->first_con; con; con = con->linkedlist_next) {

        if (con->current_state == RASTA_CONNECTION_DOWN || con->current_state == RASTA_CONNECTION_CLOSED) {
            continue;
        }


        unsigned int retr_data_count = sr_retr_data_available(h->logger,con);
        if (retr_data_count <= h->config.max_packet) {
            unsigned int msg_queue = sr_rasta_send_data_available(h->logger,con);

            if (msg_queue > 0) {
                logger_log(h->logger, LOG_LEVEL_DEBUG, "RaSTA send handler", "Messages waiting to be send: %d",
                            msg_queue);

                con->hb_stopped = 1;
                con->is_sending = 1;

                struct RastaMessageData app_messages;
                struct RastaByteArray msg;

                if (msg_queue >= h->config.max_packet) {
                    msg_queue = h->config.max_packet;
                }
                allocateRastaMessageData(&app_messages, msg_queue);

                logger_log(h->logger, LOG_LEVEL_DEBUG, "RaSTA send handler",
                            "Sending %d application messages from queue",
                            msg_queue);


                for (unsigned int i = 0; i < msg_queue; i++) {

                    struct RastaByteArray * elem;
                    elem = fifo_pop(con->fifo_send);
                    logger_log(h->logger, LOG_LEVEL_DEBUG, "RaSTA send handler",
                                "Adding application message '%s' to data packet",
                                elem->bytes);

                    allocateRastaByteArray(&msg, elem->length);
                    msg.bytes = rmemcpy(msg.bytes, elem->bytes, elem->length);
                    freeRastaByteArray(elem);
                    rfree(elem);
                    app_messages.data_array[i] = msg;
                }

                struct RastaPacket data = createDataMessage(con->remote_id, con->my_id, con->sn_t,
                                                            con->cs_t, cur_timestamp(), con->ts_r,
                                                            app_messages, h->hashing_context);


                struct RastaByteArray packet = rastaModuleToBytes(data, h->hashing_context);

                struct RastaByteArray * to_fifo = rmalloc(sizeof(struct RastaByteArray));
                allocateRastaByteArray(to_fifo, packet.length);
                rmemcpy(to_fifo->bytes, packet.bytes, packet.length);
                fifo_push(con->fifo_retr, to_fifo);

                redundancy_mux_send(h->mux, data);

                logger_log(h->logger, LOG_LEVEL_DEBUG, "RaSTA send handler", "Sent data packet from queue");

                con->sn_t = data.sequence_number + 1;

                // set last message ts
                reschedule_event(&con->send_heartbeat_event);

                con->hb_stopped = 0;

                freeRastaMessageData(&app_messages);
                freeRastaByteArray(&packet);
                freeRastaByteArray(&data.data);

                con->is_sending = 0;
            }
        }

        usleep(50);
    }
    return 0;
}

void sr_init_handle_manually(struct rasta_handle *handle, struct RastaConfigInfo configuration, struct DictionaryArray accepted_version, struct logger_t logger) {
    rasta_handle_manually_init(handle,configuration,accepted_version, logger);

    // init the redundancy layer
    handle->mux = redundancy_mux_init_(handle->redlogger, handle->config.values);
    //redundancy_mux_set_config_id(&handle->mux,handle->own_id);
    // register redundancy layer diagnose notification handler
    handle->mux.notifications.on_diagnostics_available = handle->notifications.on_redundancy_diagnostic_notification;

    // setup MD4
    /*setMD4checksum(handle->config.values.sending.md4_type,
                   handle->config.values.sending.md4_a,
                   handle->config.values.sending.md4_b,
                   handle->config.values.sending.md4_c,
                   handle->config.values.sending.md4_d);*/
}

void sr_init_handle(struct rasta_handle* handle, const char* config_file_path) {

    rasta_handle_init(handle, config_file_path);

    // init the redundancy layer
    handle->mux = redundancy_mux_init_(handle->redlogger, handle->config.values);
    //redundancy_mux_set_config_id(&handle->mux,handle->own_id);
    // register redundancy layer diagnose notification handler
    handle->mux.notifications.on_diagnostics_available = handle->notifications.on_redundancy_diagnostic_notification;

    // setup MD4
    /*setMD4checksum(handle->config.values.sending.md4_type,
                   handle->config.values.sending.md4_a,
                   handle->config.values.sending.md4_b,
                   handle->config.values.sending.md4_c,
                   handle->config.values.sending.md4_d);*/

    handle->hashing_context.algorithm = RASTA_ALGO_MD4;
    handle->hashing_context.hash_length = handle->config.values.sending.md4_type;
    rasta_md4_set_key(&handle->hashing_context, handle->config.values.sending.md4_a, handle->config.values.sending.md4_b,
                      handle->config.values.sending.md4_c, handle->config.values.sending.md4_d);
}

void sr_connect(struct rasta_handle *h, unsigned long id, struct RastaIPData *channels) {
    for (struct rasta_connection* con = h->first_con; con; con = con->linkedlist_next) {
        //TODO: Error handling
        if (con->remote_id == id) return;
    }
    //TODO: const ports in redundancy? (why no dynamic port length)
    redundancy_mux_add_channel(&h->mux,id,channels);

    struct rasta_connection new_con;
    memset(&new_con, 0, sizeof(struct rasta_connection));
    sr_init_connection(&new_con,id,h->config.values.general,h->config.values.sending,&h->logger, RASTA_ROLE_CLIENT);
    redundancy_mux_set_config_id(&h->mux, id);

    // initialize seq nums and timestamps
    new_con.sn_t = get_initial_seq_num(&h->config);
    //new_con.sn_t = 66;
    logger_log(&h->logger, LOG_LEVEL_DEBUG, "RaSTA CONNECT", "Using %lu as initial sequence number",
        (long unsigned int) new_con.sn_t);

    new_con.cs_t = 0;
    new_con.cts_r = cur_timestamp();
    new_con.t_i = h->config.values.sending.t_max;

    unsigned char * version = (unsigned char*)RASTA_VERSION;

    logger_log(&h->logger, LOG_LEVEL_DEBUG, "RaSTA CONNECT", "Local version is %s", version);


    // send ConReq
    struct RastaPacket conreq = createConnectionRequest(new_con.remote_id, new_con.my_id,
                                                        new_con.sn_t, cur_timestamp(),
                                                        h->config.values.sending.send_max,
                                                        version, &h->hashing_context);
    new_con.sn_i = new_con.sn_t;

    redundancy_mux_send(&h->mux,conreq);

    // increase sequence number
    new_con.sn_t++;

    // update tls_state
    new_con.current_state = RASTA_CONNECTION_START;

    void* memory = h->user_handles->on_connection_start(&new_con);
    if (memory == NULL) {
        logger_log(&h->logger, LOG_LEVEL_DEBUG, "RaSTA CONNECT", "connection refused by user to %d", new_con.remote_id);
        return;
    }

    struct rasta_connection *con = memory;
    *con = new_con;
    add_connection_to_list(h, con);

    freeRastaByteArray(&conreq.data);

    // fire connection tls_state changed event
    fire_on_connection_state_change(sr_create_notification_result(h,con));

    init_connection_events(h, con);
}

void sr_send(struct rasta_handle *h, unsigned long remote_id, struct RastaMessageData app_messages){

    struct rasta_connection *con;
    for (con = h->first_con; con; con = con->linkedlist_next) {
        if (con->remote_id == remote_id) break;
    }

    if (con == 0) return;

    if(con->current_state == RASTA_CONNECTION_UP){
        if (app_messages.count > h->config.values.sending.max_packet){
            // to many application messages
            logger_log(&h->logger, LOG_LEVEL_ERROR, "RaSTA send", "too many application messages to send in one packet. Maximum is %d",
                       h->config.values.sending.max_packet);
            // do nothing and leave method with error code 2
            return;
        }

        for (unsigned int i = 0; i < app_messages.count; ++i) {
            struct RastaByteArray msg;
            msg = app_messages.data_array[i];

            // push into queue
            struct RastaByteArray * to_fifo = rmalloc(sizeof(struct RastaByteArray));
            allocateRastaByteArray(to_fifo, msg.length);
            rmemcpy(to_fifo->bytes, msg.bytes, msg.length);
            fifo_push(con->fifo_send, to_fifo);
        }

        logger_log(&h->logger, LOG_LEVEL_INFO, "RaSTA send", "data in send queue");

    } else if (con->current_state == RASTA_CONNECTION_CLOSED || con->current_state == RASTA_CONNECTION_DOWN){
        // nothing to do besides changing tls_state to closed
        con->current_state = RASTA_CONNECTION_CLOSED;

        // fire connection tls_state changed event
        fire_on_connection_state_change(sr_create_notification_result(h,con));
    } else {
        logger_log(&h->logger, LOG_LEVEL_ERROR, "RaSTA send", "service not allowed");

        // disconnect and close
        send_DisconnectionRequest(&h->mux,con, RASTA_DISC_REASON_SERVICENOTALLOWED, 0);
        con->current_state = RASTA_CONNECTION_CLOSED;

        // fire connection tls_state changed event
        fire_on_connection_state_change(sr_create_notification_result(h,con));

        // leave with error code 1
        return;
    }
}

rastaApplicationMessage sr_get_received_data(struct rasta_handle *h, struct rasta_connection * connection){
    rastaApplicationMessage message;
    rastaApplicationMessage * element;

    element = fifo_pop(connection->fifo_app_msg);

    message.id = element->id;
    message.appMessage = element->appMessage;

    logger_log(&h->logger, LOG_LEVEL_DEBUG, "RaSTA retrieve", "application message with l %d", message.appMessage.length);
    //logger_log(&h->logger, LOG_LEVEL_DEBUG, "RETRIEVE DATA", "Convert bytes to packet");

    rfree(element);

    //struct RastaPacket packet = bytesToRastaPacket(msg);
    //return packet;
    return message;
}

/**
 * cleanup a connection after a disconnect
 * @param h
 * @param remote_id
 */
void sr_disconnect(struct rasta_handle* h, struct rasta_connection* con) {
    logger_log(&h->logger, LOG_LEVEL_INFO, "RaSTA connection", "disconnected %X", con->remote_id);

    sr_close_connection(con, h, &h->mux, h->config.values.general, RASTA_DISC_REASON_USERREQUEST, 0);

<<<<<<< HEAD
    remove_timed_event(&con->timeout_event);
    remove_timed_event(&con->send_heartbeat_event);

#ifdef ENABLE_OPAQUE
    if(h->config.values.kex.rekeying_interval_ms) {
        remove_timed_event(&con->rekeying_event);
    }
#endif

=======
    remove_timed_event(h->ev_sys, &con->timeout_event);
    remove_timed_event(h->ev_sys, &con->send_heartbeat_event);
    remove_connection_from_list(h, con);
>>>>>>> 7ce6b39a
    h->user_handles->on_disconnect(con, con);
}

void sr_cleanup(struct rasta_handle *h) {
    logger_log(&h->logger, LOG_LEVEL_DEBUG, "RaSTA Cleanup", "Cleanup called");

    h->hb_running = 0;
    h->recv_running = 0;
    h->send_running = 0;

    if (h->user_handles->on_rasta_cleanup) {
        h->user_handles->on_rasta_cleanup();
    }

    for (struct rasta_connection* connection = h->first_con; connection; connection = connection->linkedlist_next) {
        // free memory allocated for diagnostic intervals
        rfree(connection->diagnostic_intervals);

        //free FIFOs
        fifo_destroy(connection->fifo_app_msg);
        fifo_destroy(connection->fifo_send);
        fifo_destroy(connection->fifo_retr);
    }

    // set notification pointers to NULL
    h->notifications.on_receive = NULL;
    h->notifications.on_connection_state_change= NULL;
    h->notifications.on_diagnostic_notification = NULL;
    h->notifications.on_disconnection_request_received = NULL;
    h->notifications.on_redundancy_diagnostic_notification = NULL;


    // close mux
    redundancy_mux_close(&h->mux);


    // free config
    config_free(&h->config);

    // free accepted version
    free_DictionaryArray(&h->receive_handle->accepted_version);



    rfree(h->receive_handle);
    rfree(h->send_handle);
    rfree(h->heartbeat_handle);

    logger_log(&h->logger, LOG_LEVEL_DEBUG, "RaSTA Cleanup", "Cleanup done");

    logger_destroy(&h->logger);
}

void log_main_loop_state(struct rasta_handle* h, event_system* ev_sys, const char* message) {
    int fd_event_count = 0, fd_event_active_count = 0, timed_event_count = 0, timed_event_active_count = 0;
    for (fd_event* ev = ev_sys->fd_events.first; ev; ev = ev->next) {
        fd_event_count++;
        fd_event_active_count += !!ev->enabled;
    }
    for (timed_event* ev = ev_sys->timed_events.first; ev; ev = ev->next) {
        timed_event_count++;
        timed_event_active_count += !!ev->enabled;
    }
    logger_log(&h->logger, LOG_LEVEL_DEBUG, "RaSTA EVENT-SYSTEM", "%s | %d/%d fd events and %d/%d timed events active",
        message, fd_event_active_count, fd_event_count, timed_event_active_count, timed_event_count);
}

#define IO_INTERVAL 10000
void sr_begin(struct rasta_handle* h, event_system* event_system, int channel_timeout_ms) {
    timed_event send_event, receive_event;
    timed_event channel_timeout_event;
    struct timeout_event_data timeout_data;

    h->ev_sys = event_system;

    // busy wait like io events TODO: move to a position so it is only called when needed
    memset(&send_event, 0, sizeof(timed_event));
    send_event.callback = data_send_event;
    send_event.interval = IO_INTERVAL * 1000lu;
    send_event.carry_data = h->send_handle;
    enable_timed_event(&send_event);
    add_timed_event(event_system, &send_event);

    memset(&receive_event, 0, sizeof(timed_event));
    receive_event.callback = on_readable_event;
    receive_event.interval = IO_INTERVAL * 1000lu;
    receive_event.carry_data = h->receive_handle;
    enable_timed_event(&receive_event);
    add_timed_event(event_system, &receive_event);

    // Handshake timeout event
    init_channel_timeout_events(&channel_timeout_event, &timeout_data, &h->mux, channel_timeout_ms);
    if (channel_timeout_ms) {
        enable_timed_event(&channel_timeout_event);
    }
    add_timed_event(event_system, &channel_timeout_event);

    int channel_event_data_len = h->mux.port_count;
    fd_event channel_events[channel_event_data_len];
    struct receive_event_data channel_event_data[channel_event_data_len];
    for (int i = 0; i < channel_event_data_len; i++) {
        memset(&channel_events[i], 0, sizeof(fd_event));
        channel_events[i].enabled = 1;
        channel_events[i].callback = channel_receive_event;
        channel_events[i].carry_data = channel_event_data + i;
        channel_events[i].fd = h->mux.udp_socket_states[i].file_descriptor;
        channel_event_data[i].channel_index = i;
        channel_event_data[i].event = channel_events + i;
        channel_event_data[i].h = h;
    }
    for (int i = 0; i < channel_event_data_len; i++) {
        add_fd_event(event_system, &channel_events[i], EV_READABLE);
    }

    log_main_loop_state(h, event_system, "event-system started");
    event_system_start(event_system);

    // Remove all stack entries from linked lists...
    remove_timed_event(event_system, &send_event);
    remove_timed_event(event_system, &receive_event);
    remove_timed_event(event_system, &channel_timeout_event);
    for (int i = 0; i < channel_event_data_len; i++) {
        remove_fd_event(event_system, &channel_events[i]);
    }
}<|MERGE_RESOLUTION|>--- conflicted
+++ resolved
@@ -2019,21 +2019,15 @@
 
     sr_close_connection(con, h, &h->mux, h->config.values.general, RASTA_DISC_REASON_USERREQUEST, 0);
 
-<<<<<<< HEAD
-    remove_timed_event(&con->timeout_event);
-    remove_timed_event(&con->send_heartbeat_event);
-
+    remove_timed_event(h->ev_sys,&con->timeout_event);
+    remove_timed_event(h->ev_sys,&con->send_heartbeat_event);
+    remove_connection_from_list(h,con);
 #ifdef ENABLE_OPAQUE
     if(h->config.values.kex.rekeying_interval_ms) {
-        remove_timed_event(&con->rekeying_event);
+        remove_timed_event(h->ev_sys,&con->rekeying_event);
     }
 #endif
 
-=======
-    remove_timed_event(h->ev_sys, &con->timeout_event);
-    remove_timed_event(h->ev_sys, &con->send_heartbeat_event);
-    remove_connection_from_list(h, con);
->>>>>>> 7ce6b39a
     h->user_handles->on_disconnect(con, con);
 }
 
