--- conflicted
+++ resolved
@@ -32,17 +32,6 @@
  */
 void on_constatechange_call(struct rasta_notification_result * result){
     (*result->handle->notifications.on_connection_state_change)(result);
-<<<<<<< HEAD
-=======
-
-    // notification handler completed, decrease amount of running threads
-    result->handle->running_notifications = result->handle->running_notifications -1;
-
-    //free container
-    rfree(container);
-
-    return NULL;
->>>>>>> 019f1fbc
 }
 
 /**
@@ -62,17 +51,6 @@
 
 void on_receive_call(struct rasta_notification_result * result){
     (*result->handle->notifications.on_receive)(result);
-<<<<<<< HEAD
-=======
-
-    // notification handler completed, decrease amount of running threads
-    result->handle->running_notifications = result->handle->running_notifications -1;
-
-    //free container
-    rfree(container);
-
-    return NULL;
->>>>>>> 019f1fbc
 }
 
 /**
@@ -100,8 +78,6 @@
 
     //free container
     rfree(container);
-
-    return NULL;
 }
 
 /**
@@ -141,8 +117,6 @@
 
     //free container
     rfree(container);
-
-    return NULL;
 }
 
 /**
@@ -168,38 +142,25 @@
 
 void on_handshake_complete_call(struct rasta_notification_result * result) {
     (*result->handle->notifications.on_handshake_complete)(result);
-<<<<<<< HEAD
-=======
-
-    // notification handler completed, decrease amount of running threads
-    result->handle->running_notifications = result->handle->running_notifications -1;
+}
+
+void fire_on_handshake_complete(struct rasta_notification_result result){
+
+    if (result.handle->notifications.on_handshake_complete == NULL){
+        // notification not set, do nothing
+        return;
+    }
+
+    on_handshake_complete_call(&result);
+}
+
+void on_heartbeat_timeout_call(struct rasta_notification_result * container){
+    struct rasta_notification_result * result = (struct rasta_notification_result * )container;
+
+    (*result->handle->notifications.on_heartbeat_timeout)(result);
 
     //free container
     rfree(container);
-
-    return NULL;
->>>>>>> 019f1fbc
-}
-
-void fire_on_handshake_complete(struct rasta_notification_result result){
-
-    if (result.handle->notifications.on_handshake_complete == NULL){
-        // notification not set, do nothing
-        return;
-    }
-
-    on_handshake_complete_call(&result);
-}
-
-void on_heartbeat_timeout_call(struct rasta_notification_result * container){
-    struct rasta_notification_result * result = (struct rasta_notification_result * )container;
-
-    (*result->handle->notifications.on_heartbeat_timeout)(result);
-
-    //free container
-    rfree(container);
-
-    return NULL;
 }
 
 void fire_on_heartbeat_timeout(struct rasta_notification_result result){
@@ -400,11 +361,7 @@
 
     if (config_accepted_version.type == DICTIONARY_ARRAY) {
         h->receive_handle->accepted_version = allocate_DictionaryArray(config_accepted_version.value.array.count);
-<<<<<<< HEAD
-        for (size_t i = 0; i < config_accepted_version.value.array.count; ++i) {
-=======
         for (unsigned int i = 0; i < config_accepted_version.value.array.count; ++i) {
->>>>>>> 019f1fbc
             logger_log(&h->logger, LOG_LEVEL_DEBUG, "RaSTA HANDLE_INIT", "Loaded accepted version: %s", config_accepted_version.value.array.data[i].c);
             struct DictionaryString s;
             rmemcpy(s.c, config_accepted_version.value.array.data[i].c, 256);
