--- conflicted
+++ resolved
@@ -78,15 +78,6 @@
     (*w->mux->notifications.on_new_connection)(w->mux, w->id);
 
     w->mux->notifications_running = (unsigned short)(w->mux->notifications_running -1);
-<<<<<<< HEAD
-=======
-    //pthread_mutex_unlock(&w->mux->lock);
-
-    // free the memory of the wrapper;
-    rfree(wrapper);
-
-    return NULL;
->>>>>>> 019f1fbc
 }
 
 /**
@@ -127,13 +118,6 @@
 
     w->mux->notifications_running = (unsigned short)(w->mux->notifications_running -1);
 
-<<<<<<< HEAD
-=======
-    // free the memory of the wrapper;
-    rfree(wrapper);
-
-    return NULL;
->>>>>>> 019f1fbc
 }
 
 /**
@@ -220,12 +204,7 @@
     connected_channel.port = ntohs(sender.sin_port);
 
     // find assiociated redundancy channel
-<<<<<<< HEAD
-    for (size_t i = 0; i < mux->channel_count; ++i) {
-=======
-    pthread_mutex_lock(&mux->lock);
     for (unsigned int i = 0; i < mux->channel_count; ++i) {
->>>>>>> 019f1fbc
         if (receivedPacket.data.sender_id == mux->connected_channels[i].associated_id){
             // found redundancy channel with associated id
             // need to check if redundancy channel already knows ip & port of sender
@@ -235,11 +214,7 @@
 
                 int is_channel_saved= 0;
 
-<<<<<<< HEAD
-                for (size_t j = 0; j < channel.connected_channel_count; ++j) {
-=======
                 for (unsigned int j = 0; j < channel.connected_channel_count; ++j) {
->>>>>>> 019f1fbc
                     if (channel.connected_channels[j].port == connected_channel.port &&
                         strcmp(connected_channel.ip_address, channel.connected_channels[j].ip_address) == 0){
                         // channel is already saved
@@ -301,86 +276,12 @@
     rfree(buffer);
 }
 
-<<<<<<< HEAD
 int channel_receive_event(void * carry_data) {
     struct receive_event_data * data = carry_data;
     struct rasta_handle * h = data->h;
     unsigned int mux_channel_count = h->mux.channel_count;
-=======
-/**
- * handler for receiving data on a specific port
- * @param arg_wrapper wrapper to pass multiplexer and port index
- * @return unused
- */
-void * channel_receive_handler(void * arg_wrapper){
-    // enable possibility to cancel thread
-    pthread_setcancelstate(PTHREAD_CANCEL_ENABLE, NULL);
-    pthread_setcanceltype(PTHREAD_CANCEL_DEFERRED, NULL);
-
-    struct receive_thread_parameter_wrapper * args = (struct receive_thread_parameter_wrapper*)arg_wrapper;
-
-    logger_log(&args->mux->logger, LOG_LEVEL_DEBUG, "RaSTA RedMux receive thread", "Thread %d running",
-               args->channel_index);
-
-    // set diagnose window start time
-    //args->mux->channels[args->channel_index].diagnostics_data.start_time = current_ts();
-
-    // receive data forever (until the thread is cancelled)
-    pthread_mutex_lock(&args->mux->lock);
-    int open = args->mux->is_open;
-    pthread_mutex_unlock(&args->mux->lock);
-
-    while (open){
-
-        pthread_mutex_lock(&args->mux->lock);
-        unsigned int mux_channel_count = args->mux->channel_count;
-        pthread_mutex_unlock(&args->mux->lock);
-
-        for (unsigned int i = 0; i < mux_channel_count; ++i) {
-            pthread_mutex_lock(&args->mux->lock);
-            rasta_redundancy_channel current = args->mux->connected_channels[i];
-            int n_diagnose = args->mux->config.redundancy.n_diagnose;
-            pthread_mutex_unlock(&args->mux->lock);
-
-            pthread_mutex_lock(&current.channel_lock);
-            unsigned long channel_diag_start_time = current.connected_channels[args->channel_index].diagnostics_data.start_time;
-            pthread_mutex_unlock(&current.channel_lock);
-
-
-            if (current_ts() - channel_diag_start_time >= (unsigned long)n_diagnose){
-                // increase n_missed by amount of messages that are not received
-
-                // amount of missed packets
-                pthread_mutex_lock(&current.channel_lock);
-                int missed_count = current.diagnostics_packet_buffer.count -
-                        current.connected_channels[args->channel_index].diagnostics_data.received_packets;
-
-                // increase n_missed
-                current.connected_channels[args->channel_index].diagnostics_data.n_missed += missed_count;
-
-                // window finished, fire event
-                // fire diagnostic notification
-                red_call_on_diagnostic(args->mux,
-                                     args->mux->config.redundancy.n_diagnose,
-                                     current.connected_channels[args->channel_index].diagnostics_data.n_missed,
-                                     current.connected_channels[args->channel_index].diagnostics_data.t_drift,
-                                     current.connected_channels[args->channel_index].diagnostics_data.t_drift2,
-                                     current.associated_id);
-
-                // reset values
-                current.connected_channels[args->channel_index].diagnostics_data.n_missed = 0;
-                current.connected_channels[args->channel_index].diagnostics_data.received_packets = 0;
-                current.connected_channels[args->channel_index].diagnostics_data.t_drift = 0;
-                current.connected_channels[args->channel_index].diagnostics_data.t_drift2 = 0;
-                current.connected_channels[args->channel_index].diagnostics_data.start_time = current_ts();
-
-                deferqueue_clear(&current.diagnostics_packet_buffer);
-                pthread_mutex_unlock(&current.channel_lock);
-            }
-            usleep(5000);
->>>>>>> 019f1fbc
-
-    for (size_t i = 0; i < mux_channel_count; ++i) {
+
+    for (unsigned int i = 0; i < mux_channel_count; ++i) {
         rasta_redundancy_channel current = h->mux.connected_channels[i];
         int n_diagnose = h->mux.config.redundancy.n_diagnose;
 
@@ -413,7 +314,6 @@
             current.connected_channels[data->channel_index].diagnostics_data.t_drift2 = 0;
             current.connected_channels[data->channel_index].diagnostics_data.start_time = current_ts();
 
-<<<<<<< HEAD
             deferqueue_clear(&current.diagnostics_packet_buffer);
         }
 
@@ -433,56 +333,10 @@
     struct timeout_event_data * data = carry_data;
     redundancy_mux* mx = data->mux;
     if (!mx->is_open) return 0;
-=======
-    // free memory of arg wrapper that has been allocated in rasta_redundancy_open
-    rfree(arg_wrapper);
-
-    return NULL;
-}
-
-/**
- * handler for multiplexing timeouts of the known redundancy channels
- * @param mux the multiplexer that is used
- * @return unused
- */
-void * channel_timeout_handler(void* mux){
-    redundancy_mux * mx = (redundancy_mux *) mux;
-
-    logger_log(&mx->logger, LOG_LEVEL_DEBUG, "RaSTA RedMux timeout thread", "Timeout thread running");
-
-    pthread_mutex_lock(&mx->lock);
-    int open = mx->is_open;
-    pthread_mutex_unlock(&mx->lock);
-    while (open){
-        // handle timeouts for each connected client
-        unsigned long sleep_time = 100000;
-
-        pthread_mutex_lock(&mx->lock);
-        unsigned int mux_channel_count = mx->channel_count;
-        pthread_mutex_unlock(&mx->lock);
-
-        for (unsigned int i = 0; i < mux_channel_count; ++i) {
-            pthread_mutex_lock(&mx->lock);
-            rasta_redundancy_channel current_channel = mx->connected_channels[i];
-            pthread_mutex_unlock(&mx->lock);
-
-            // get channel information
-            pthread_mutex_lock(&current_channel.channel_lock);
-            unsigned int channel_defer_q_count = current_channel.defer_q.count;
-            unsigned int channel_t_seq = current_channel.configuration_parameters.t_seq;
-            unsigned long channel_oldest_ts = current_channel.defer_q.elements[0].received_timestamp;
-            pthread_mutex_unlock(&current_channel.channel_lock);
-
-            if(channel_defer_q_count == 0){
-                // skip if queue is empty
-                continue;
-            }
-            unsigned long current_time = current_ts();
->>>>>>> 019f1fbc
 
     unsigned int mux_channel_count = mx->channel_count;
 
-    for (size_t i = 0; i < mux_channel_count; ++i) {
+    for (unsigned int i = 0; i < mux_channel_count; ++i) {
         data->event->interval = 100000;
         rasta_redundancy_channel current_channel = mx->connected_channels[i];
 
@@ -510,7 +364,6 @@
     return 0;
 }
 
-<<<<<<< HEAD
 /**
  * initializes the timeout event
  * @param event the event
@@ -525,11 +378,6 @@
     event->carry_data = t_data;
     event->enabled = !open;
     event->interval = 100000;
-=======
-    logger_log(&mx->logger, LOG_LEVEL_DEBUG, "RaSTA RedMux timeout thread", "Timeout thread stopped");
-
-    return NULL;
->>>>>>> 019f1fbc
 }
 
 /* ----------------------------*/
@@ -564,11 +412,7 @@
         logger_log(&mux.logger, LOG_LEVEL_DEBUG, "RaSTA RedMux init", "loading listen from config");
 
         mux.listen_ports = rmalloc(sizeof(uint16_t) * mux.config.redundancy.connections.count);
-<<<<<<< HEAD
-        for (size_t j = 0; j < mux.config.redundancy.connections.count; ++j) {
-=======
         for (unsigned int j = 0; j < mux.config.redundancy.connections.count; ++j) {
->>>>>>> 019f1fbc
             // init socket
             mux.udp_socket_fds[j] = udp_init();
 
@@ -621,11 +465,7 @@
     mux.udp_socket_fds = rmalloc(port_count * sizeof(int));
 
     // set up udp sockets
-<<<<<<< HEAD
-    for (size_t i = 0; i < port_count; ++i) {
-=======
     for (unsigned int i = 0; i < port_count; ++i) {
->>>>>>> 019f1fbc
         logger_log(&mux.logger, LOG_LEVEL_DEBUG, "RaSTA RedMux init", "setting up udp socket %d/%d", i+1,port_count);
         mux.udp_socket_fds[i] = udp_init();
         udp_bind(mux.udp_socket_fds[i], listen_ports[i]);
@@ -645,8 +485,7 @@
         rasta_redundancy_channel new_channel = rasta_red_init(mux.logger, mux.config, mux.port_count, mux.config.general.rasta_id);
         new_channel.associated_id = 0x0;
 
-<<<<<<< HEAD
-        for (size_t j = 0; j < mux.config.redundancy.connections.count; ++j) {
+        for (unsigned int j = 0; j < mux.config.redundancy.connections.count; ++j) {
             logger_log(&mux.logger, LOG_LEVEL_DEBUG, "RaSTA RedMux init", "setting up transport channel %d/%d",
                        j+1, mux.config.redundancy.connections.count);
             logger_log(&mux.logger, LOG_LEVEL_DEBUG, "RaSTA RedMux init", "transport channel: ip=%s, port=%d",
@@ -666,128 +505,12 @@
     return mux;
 }
 
-redundancy_mux redundancy_mux_init_with_devices(struct logger_t logger, struct RastaIPData * listen_ports, unsigned int port_count, struct RastaConfigInfo config){
-    redundancy_mux mux;
-
-    mux.logger = logger;
-    mux.listen_ports = listen_ports;
-    mux.port_count = port_count;
-    mux.config = config;
-
-    mux.is_open = 0;
-    mux.notifications_running = 0;
-
-    // initialize the multiplexer mutex
-
-    logger_log(&mux.logger, LOG_LEVEL_DEBUG, "RaSTA RedMux init", "init memory for %d listen ports", port_count);
-
-    // init and bind udp sockets + threads array
-    mux.udp_socket_fds = rmalloc(port_count * sizeof(int));
-
-    // set up udp sockets
-    for (size_t i = 0; i < port_count; ++i) {
-        logger_log(&mux.logger, LOG_LEVEL_DEBUG, "RaSTA RedMux init", "setting up udp socket %d/%d", i+1,port_count);
-        mux.udp_socket_fds[i] = udp_init();
-        udp_bind_device(mux.udp_socket_fds[i], (uint16_t)listen_ports[i].port, listen_ports[i].ip);
-    }
-
-    // allocate memory for connected channels
-    mux.connected_channels = rmalloc(sizeof(rasta_redundancy_channel));
-    mux.channel_count = 0;
-
-    // init notifications to NULL
-    mux.notifications.on_diagnostics_available = NULL;
-    mux.notifications.on_new_connection = NULL;
-
-    // load channel that is specified in config
-    if (mux.config.redundancy.connections.count > 0){
-        logger_log(&mux.logger, LOG_LEVEL_DEBUG, "RaSTA RedMux init", "loading redundancy channel from config");
-        rasta_redundancy_channel new_channel = rasta_red_init(mux.logger, mux.config, mux.port_count, mux.config.general.rasta_id);
-        new_channel.associated_id = 0x0;
-
-        for (int j = 0; j < mux.config.redundancy.connections.count; ++j) {
-=======
-        for (unsigned int j = 0; j < mux.config.redundancy.connections.count; ++j) {
->>>>>>> 019f1fbc
-            logger_log(&mux.logger, LOG_LEVEL_DEBUG, "RaSTA RedMux init", "setting up transport channel %d/%d",
-                       j+1, mux.config.redundancy.connections.count);
-            logger_log(&mux.logger, LOG_LEVEL_DEBUG, "RaSTA RedMux init", "transport channel: ip=%s, port=%d",
-                       mux.config.redundancy.connections.data[j].ip, mux.config.redundancy.connections.data[j].port);
-            // no associated channel found -> received message from new partner
-            // add transport channel to redundancy channel
-            rasta_red_add_transport_channel(&new_channel, mux.config.redundancy.connections.data[j].ip,
-                                            (uint16_t )mux.config.redundancy.connections.data[j].port);
-        }
-
-
-        mux.connected_channels[mux.channel_count] = new_channel;
-        mux.channel_count++;
-    }
-
-    logger_log(&mux.logger, LOG_LEVEL_DEBUG, "RaSTA RedMux init", "initialization done");
-    return mux;
-}
-
-<<<<<<< HEAD
-=======
-void redundancy_mux_open(redundancy_mux * mux){
-    if (mux->is_open){
-        // already open
-        return;
-    }
-
-    logger_log(&mux->logger, LOG_LEVEL_DEBUG, "RaSTA RedMux open", "channels : %d", mux->port_count);
-
-    // set open to true here to let threads run as soon as they are created
-    mux->is_open = 1;
-
-    // start receive threads for transport channels
-    for (unsigned int i = 0; i < mux->port_count; ++i) {
-        logger_log(&mux->logger, LOG_LEVEL_DEBUG, "RaSTA RedMux open",
-                   "opening transport channel %d/%d", i+1, mux->port_count);
-
-        struct receive_thread_parameter_wrapper * wrapper = rmalloc(sizeof(struct receive_thread_parameter_wrapper));
-        wrapper->mux= mux;
-        wrapper->channel_index= i;
-
-        pthread_t recv_thread;
-
-        // start the received thread for the port
-        if (pthread_create(&recv_thread, NULL, channel_receive_handler, wrapper)){
-            logger_log(&mux->logger, LOG_LEVEL_ERROR, "RaSTA RedMux open", "error while creating thread");
-            exit(1);
-        }
-
-        // set the thread in list (needed for cancel)
-        mux->transport_receive_threads[i] = recv_thread;
-
-        logger_log(&mux->logger, LOG_LEVEL_DEBUG, "RaSTA RedMux open",
-                   "listen thread for port %d started", mux->listen_ports[wrapper->channel_index]);
-    }
-
-    // start timeout thread
-    pthread_t tmo_thread;
-    if (pthread_create(&tmo_thread, NULL, channel_timeout_handler, mux)){
-        logger_log(&mux->logger, LOG_LEVEL_ERROR, "RaSTA RedMux open", "error while creating timeout thread");
-        exit(1);
-    }
-    mux->timeout_thread = tmo_thread;
-
-
-    logger_log(&mux->logger, LOG_LEVEL_INFO, "RaSTA RedMux open", "redundancy multiplexer is ready");
-}
-
->>>>>>> 019f1fbc
 void redundancy_mux_close(redundancy_mux * mux){
     // set flag to 0, will cause the threads to stop and cleanup before exiting
     mux->is_open = 0;
 
     // close the sockets of the transport channels
-<<<<<<< HEAD
-    for (size_t i = 0; i < mux->port_count; ++i) {
-=======
     for (unsigned int i = 0; i < mux->port_count; ++i) {
->>>>>>> 019f1fbc
         logger_log(&mux->logger, LOG_LEVEL_DEBUG, "RaSTA RedMux close", "closing udp socket %d/%d", i+1, mux->port_count);
         udp_close(mux->udp_socket_fds[i]);
     }
@@ -798,11 +521,7 @@
     mux->port_count = 0;
 
     // close the redundancy channels
-<<<<<<< HEAD
-    for (size_t j = 0; j < mux->channel_count; ++j) {
-=======
     for (unsigned int j = 0; j < mux->channel_count; ++j) {
->>>>>>> 019f1fbc
         logger_log(&mux->logger, LOG_LEVEL_DEBUG, "RaSTA RedMux close", "cleanup connected channel %d/%d", j+1, mux->channel_count);
         rasta_red_cleanup(&mux->connected_channels[j]);
     }
@@ -815,11 +534,7 @@
 
 rasta_redundancy_channel * redundancy_mux_get_channel(redundancy_mux * mux, unsigned long id){
     // iterate over all known channels
-<<<<<<< HEAD
-    for (size_t i = 0; i < mux->channel_count; ++i) {
-=======
     for (unsigned int i = 0; i < mux->channel_count; ++i) {
->>>>>>> 019f1fbc
         // check if channel id == wanted id
         if (mux->connected_channels[i].associated_id == id){
             return &mux->connected_channels[i];
@@ -861,11 +576,7 @@
 
     // send on every transport channels
     rasta_transport_channel channel;
-<<<<<<< HEAD
-    for (size_t i = 0; i < receiver->connected_channel_count; ++i) {
-=======
     for (unsigned int i = 0; i < receiver->connected_channel_count; ++i) {
->>>>>>> 019f1fbc
         logger_log(&mux->logger, LOG_LEVEL_DEBUG, "RaSTA RedMux send", "Sending on transport channel %d/%d",
                    i+1, receiver->connected_channel_count);
 
@@ -941,11 +652,7 @@
     rasta_redundancy_channel channel = rasta_red_init(mux->logger, mux->config, mux->port_count, id);
 
     // add transport channels
-<<<<<<< HEAD
-    for (size_t i = 0; i < mux->port_count; ++i) {
-=======
     for (unsigned int i = 0; i < mux->port_count; ++i) {
->>>>>>> 019f1fbc
         rasta_red_add_transport_channel(&channel, transport_channels[i].ip, (uint16_t)transport_channels[i].port);
     }
 
@@ -970,11 +677,7 @@
     rasta_redundancy_channel * new_channels = rmalloc((mux->channel_count -1) * sizeof(rasta_redundancy_channel));
 
     int newIndex = 0;
-<<<<<<< HEAD
-    for (size_t i = 0; i < mux->channel_count; ++i) {
-=======
     for (unsigned int i = 0; i < mux->channel_count; ++i) {
->>>>>>> 019f1fbc
         rasta_redundancy_channel c = mux->connected_channels[i];
 
         if (c.associated_id == channel_id){
@@ -1001,12 +704,7 @@
  * @param redundancy_channel_index the index of the redundancy channel inside the mux connected_channels array
  * @return amount of messages in the queue
  */
-<<<<<<< HEAD
-unsigned int get_queue_msg_count(redundancy_mux * mux, int redundancy_channel_index){
-=======
 unsigned int get_queue_msg_count(redundancy_mux * mux, unsigned int redundancy_channel_index){
-    pthread_mutex_lock(&mux->lock);
->>>>>>> 019f1fbc
     if (redundancy_channel_index > mux->channel_count -1){
         // channel does not exist anymore
         return 0;
@@ -1022,27 +720,12 @@
     return size;
 }
 
-<<<<<<< HEAD
 int redundancy_mux_try_retrieve_all(redundancy_mux * mux, struct RastaPacket* out) {
-    for (size_t i = 0; i < mux->channel_count; i++) {
+    for (unsigned int i = 0; i < mux->channel_count; i++) {
         if (get_queue_msg_count(mux, i) > 0){
             logger_log(&mux->logger, LOG_LEVEL_DEBUG, "RaSTA RedMux retrieve all", "channel with index %d has messages", i);
             redundancy_try_mux_retrieve(mux, mux->connected_channels[i].associated_id, out);
             return 1;
-=======
-struct RastaPacket redundancy_mux_retrieve_all(redundancy_mux * mux){
-    logger_log(&mux->logger, LOG_LEVEL_DEBUG, "RaSTA RedMux retrieve all", "waiting for message on any connection");
-    unsigned int current_index = 0;
-    while (1){
-        if (mux->channel_count == 0){
-            // if no channel are connected yet, do noting until a channel is available
-            usleep(100000);
-            continue;
-        }
-
-        if (current_index == mux->channel_count){
-            current_index = 0;
->>>>>>> 019f1fbc
         }
     }
     return 0;
